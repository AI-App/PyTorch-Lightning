--- conflicted
+++ resolved
@@ -14,17 +14,12 @@
 import os
 from time import time
 from typing import Any, Iterator
-<<<<<<< HEAD
 from torch.utils.data import DataLoader
 
 from pytorch_lightning import Trainer
 from pytorch_lightning.utilities.exceptions import MisconfigurationException
 from pytorch_lightning.utilities.types import STEP_OUTPUT
 from tests.helpers import BoringModel, RandomDataset
-=======
-from unittest import mock
-
->>>>>>> a70c052a
 import pytest
 import torch
 from torch import tensor
@@ -259,16 +254,9 @@
     model = TestModel(automatic_optimization=automatic_optimization)
     trainer = Trainer(default_root_dir=tmpdir, max_epochs=1)
     trainer.fit(model)
-<<<<<<< HEAD
     
     # we don't sync batch_progress with user fetching
     assert trainer.fit_loop.epoch_loop.batch_progress.current.ready == 33
-=======
-
-    breakpoint()
-
-    assert trainer.fit_loop.epoch_loop.batch_progress == 64
->>>>>>> a70c052a
     assert trainer.data_connector.train_data_fetcher.fetched == 64
     assert model.count == 64
 
