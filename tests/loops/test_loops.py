--- conflicted
+++ resolved
@@ -12,13 +12,6 @@
 # See the License for the specific language governing permissions and
 # limitations under the License.
 from collections import OrderedDict
-<<<<<<< HEAD
-from dataclasses import dataclass
-from typing import Any, Dict, Iterator, Optional
-
-from pytorch_lightning.loops.base import Loop
-from pytorch_lightning.trainer.progress import BaseProgress
-=======
 from copy import deepcopy
 from dataclasses import dataclass
 from typing import Any, Dict, Iterator
@@ -29,7 +22,6 @@
 from pytorch_lightning.trainer.progress import BaseProgress, ProgressDict
 from pytorch_lightning.trainer.trainer import Trainer
 from pytorch_lightning.utilities.exceptions import MisconfigurationException
->>>>>>> eb4475cf
 
 
 def test_loop_restore():
@@ -89,11 +81,7 @@
     assert loop.outputs == list(range(10))
 
 
-<<<<<<< HEAD
-def test_loop_recursivity():
-=======
 def test_loop_hierarchy():
->>>>>>> eb4475cf
 
     @dataclass
     class SimpleProgress(BaseProgress):
@@ -108,11 +96,8 @@
 
     class Simple(Loop):
 
-<<<<<<< HEAD
-=======
         __children__loops__ = ("loop_child", "something")
 
->>>>>>> eb4475cf
         def __init__(self, a):
             super().__init__()
             self.a = a
@@ -131,27 +116,12 @@
         def reset(self) -> None:
             pass
 
-<<<<<<< HEAD
-        def restore(self, state: Optional[Dict]) -> None:
-            assert state is not None
-            if self.a == 1:
-                assert state["a"] == self.a
-            else:
-                assert state["a"] != self.a
-=======
         def restore(self) -> None:
             pass
->>>>>>> eb4475cf
 
         def state_dict(self) -> Dict:
             return {"a": self.a}
 
-<<<<<<< HEAD
-    loop_parent = Simple(1)
-    loop_child = Simple(2)
-    loop_parent.loop_child = loop_child
-    state_dict = loop_parent.get_state_dict()
-=======
         def load_state_dict(self, state_dict: Dict) -> None:
             self.a = state_dict["a"]
 
@@ -195,7 +165,6 @@
     loop_parent.trainer = Trainer()
     assert loop_child.trainer == loop_parent.trainer
 
->>>>>>> eb4475cf
     assert state_dict == OrderedDict([('state_dict', {
         'a': 1
     }), ('progress', {
@@ -206,32 +175,20 @@
         'increment': 0
     })])
 
-<<<<<<< HEAD
-    state_dict["loop_child.state_dict"]["a"] = 3
-    loop_parent.load_state_dict(state_dict)
-    cached_state = loop_parent.loop_child._cached_state
-    assert cached_state == state_dict["loop_child.state_dict"]
-=======
     loop_parent.progress
 
     state_dict["loop_child.state_dict"]["a"] = 3
     loop_parent._load_state_dict(state_dict)
->>>>>>> eb4475cf
     assert loop_parent.restarting
 
     loop_parent.run()
 
-<<<<<<< HEAD
-    assert loop_parent._cached_state is None
-    assert loop_parent.loop_child._cached_state is None
-=======
     loop_parent_copy = deepcopy(loop_parent)
     assert loop_parent_copy.get_state_dict() == loop_parent.get_state_dict()
 
     assert loop_parent_copy.state_dict() == {'a': 1}
     assert loop_parent_copy.loop_child.state_dict() == {'a': 3}
 
->>>>>>> eb4475cf
     assert not loop_parent.restarting
 
     state_dict = loop_parent.get_state_dict()
@@ -240,11 +197,7 @@
     }), ('progress', {
         'increment': 2
     }), ('loop_child.state_dict', {
-<<<<<<< HEAD
-        'a': 2
-=======
         'a': 3
->>>>>>> eb4475cf
     }), ('loop_child.progress', {
         'increment': 1
     })])
@@ -252,18 +205,11 @@
     loop_parent = Simple(1)
     loop_child = Simple(2)
     loop_parent.loop_child = loop_child
-<<<<<<< HEAD
-    loop_parent.load_state_dict(state_dict)
-=======
     loop_parent._load_state_dict(state_dict)
->>>>>>> eb4475cf
     assert loop_parent.progress.increment == 2
     assert loop_parent.loop_child.progress.increment == 1
 
     del loop_parent.loop_child
-<<<<<<< HEAD
-=======
     assert loop_child._num_parents == 0
->>>>>>> eb4475cf
     state_dict = loop_parent.get_state_dict()
     assert state_dict == OrderedDict([('state_dict', {'a': 1}), ('progress', {'increment': 2})])