--- conflicted
+++ resolved
@@ -14,26 +14,24 @@
 import pytest
 import torch
 
-<<<<<<< HEAD
 from pytorch_lightning import Trainer
 from pytorch_lightning.callbacks import ModelCheckpoint
-from pytorch_lightning.trainer.progress import FitLoopProgress, LoopProgress, Progress, Tracker, TrainingLoopProgress
-from tests.helpers import BoringModel
-
-
-class CustomException(BaseException):
-    pass
-=======
 from pytorch_lightning.trainer.progress import (
     BatchProgress,
     EpochLoopProgress,
     EpochProgress,
     FitLoopProgress,
+    OptimizationProgress,
     OptimizerProgress,
     Progress,
     Tracker,
+    TrainingEpochProgress,
 )
->>>>>>> 571a810a
+from tests.helpers import BoringModel
+
+
+class CustomException(BaseException):
+    pass
 
 
 def test_progress_geattr_setattr():
@@ -86,272 +84,6 @@
     p.increment_epoch_completed()
     assert p.epoch.total == Tracker(completed=2)
     assert p.epoch.current == Tracker()
-<<<<<<< HEAD
-    assert p.batch.current == Tracker()
-
-
-def test_loop_progress_increment_sequence():
-    """ Test sequences for incrementing batches reads and epochs. """
-    p = LoopProgress(batch=Progress(total=Tracker(started=None)))
-
-    p.batch.increment_ready()
-    assert p.batch.total == Tracker(ready=1, started=None)
-    assert p.batch.current == Tracker(ready=1)
-
-    p.batch.increment_started()
-    assert p.batch.total == Tracker(ready=1, started=None)
-    assert p.batch.current == Tracker(ready=1)
-
-    p.batch.increment_processed()
-    assert p.batch.total == Tracker(ready=1, started=None, processed=1)
-    assert p.batch.current == Tracker(ready=1, processed=1)
-
-    p.batch.increment_completed()
-    assert p.batch.total == Tracker(ready=1, started=None, processed=1, completed=1)
-    assert p.batch.current == Tracker(ready=1, processed=1, completed=1)
-
-    assert p.epoch.total == Tracker()
-    assert p.epoch.current == Tracker()
-    p.increment_epoch_completed()
-    assert p.batch.total == Tracker(ready=1, started=None, processed=1, completed=1)
-    assert p.batch.current == Tracker()
-    assert p.epoch.total == Tracker(completed=1)
-    assert p.epoch.current == Tracker()
-
-    p.batch.increment_ready()
-    assert p.batch.total == Tracker(ready=2, started=None, processed=1, completed=1)
-    assert p.batch.current == Tracker(ready=1)
-    assert p.epoch.total == Tracker(completed=1)
-    assert p.epoch.current == Tracker()
-
-    p.reset_on_epoch()
-    assert p.batch.total == Tracker(ready=2, started=None, processed=1, completed=1)
-    assert p.batch.current == Tracker()
-    assert p.epoch.total == Tracker(completed=1)
-    assert p.epoch.current == Tracker()
-
-
-@pytest.mark.parametrize("use_multiple_optimizers", [False, True])
-@pytest.mark.parametrize("accumulate_grad_batches", [1])
-def test_progress_tracking(use_multiple_optimizers, accumulate_grad_batches, tmpdir):
-
-    class TestModel(BoringModel):
-
-        def __init__(self):
-            super().__init__()
-            if use_multiple_optimizers:
-                self.configure_optimizers = self.configure_optimizers_3
-            self.should_fail = True
-
-        def training_step(self, batch, batch_idx, optimizer_idx: int = None):
-            # breaking on global_step 4
-            if self.should_fail and self.trainer.current_epoch == 1 and batch_idx == 1 and optimizer_idx == (
-                1 if use_multiple_optimizers else None
-            ):
-                raise CustomException
-            return super().training_step(batch, batch_idx)
-
-        def configure_optimizers_3(self):
-            optimizer = torch.optim.SGD(self.layer.parameters(), lr=0.1)
-            lr_scheduler = torch.optim.lr_scheduler.StepLR(optimizer, step_size=1)
-            optimizer_1 = torch.optim.Adam(self.layer.parameters(), lr=0.1)
-            lr_scheduler_1 = torch.optim.lr_scheduler.StepLR(optimizer_1, step_size=1)
-            optimizer_2 = torch.optim.Adam(self.layer.parameters(), lr=0.1)
-            return [optimizer, optimizer_1, optimizer_2], \
-                   [lr_scheduler, {"scheduler": lr_scheduler_1, "interval": "step"}]
-
-    model = TestModel()
-    model.training_epoch_end = None
-
-    chk = ModelCheckpoint(dirpath=tmpdir, filename=str(use_multiple_optimizers), save_last=True)
-    chk.last_model_path = None
-    trainer = Trainer(
-        default_root_dir=tmpdir,
-        max_epochs=2,
-        limit_train_batches=3,
-        limit_val_batches=0,
-        callbacks=chk,
-        accumulate_grad_batches=accumulate_grad_batches,
-        resume_from_checkpoint=None,
-    )
-
-    # simulate random failure in training_step
-    try:
-        trainer.fit(model)
-    except CustomException:
-        pass
-
-    assert isinstance(trainer.fit_loop.progress, FitLoopProgress)
-    assert isinstance(trainer.fit_loop.epoch_loop.progress, TrainingLoopProgress)
-    assert trainer.fit_loop.epoch_loop.progress is trainer.fit_loop.progress.train
-
-    pr = trainer.fit_loop.epoch_loop.progress
-
-    assert pr.epoch.total == Tracker(ready=2, started=2, processed=1, completed=1)
-    assert pr.epoch.current == Tracker(ready=2, started=2, processed=1, completed=1)
-
-    pr = trainer.fit_loop.epoch_loop.progress
-
-    assert pr.batch.total == Tracker(ready=5, started=5, processed=4, completed=4)
-    assert pr.batch.current == Tracker(ready=2, started=2, processed=1, completed=1)
-
-    num_optimizers = 3 if use_multiple_optimizers else 1
-
-    for _ in range(num_optimizers):
-
-        optimization = pr.epoch.optimization
-
-        total = (4 * num_optimizers + (1 if use_multiple_optimizers else 0)) // accumulate_grad_batches
-
-        # we raised expection on the first optimizer
-        current = (1 if use_multiple_optimizers else 0)
-
-        assert optimization.optimizer.total == Tracker(ready=total, started=total, processed=None, completed=total)
-        assert optimization.optimizer.current == Tracker(
-            ready=current, started=current, processed=None, completed=current
-        )
-
-        if accumulate_grad_batches == 2:
-            total = 3  # Is it correct ?
-
-        assert optimization.zero_grad.total == Tracker(ready=total, started=total, processed=None, completed=total)
-        assert optimization.zero_grad.current == Tracker(
-            ready=current, started=current, processed=None, completed=current
-        )
-
-        # for multiple optimizers: 4 batches + 1 on epoch
-        total = (5 if use_multiple_optimizers else 1)
-
-        assert optimization.scheduler.total == Tracker(ready=total, started=None, processed=None, completed=total)
-        assert optimization.scheduler.current == Tracker(ready=0, started=None, processed=None, completed=0)
-
-    assert pr.batch.optimizer_idx == (1 if use_multiple_optimizers else 0)
-
-    checkpoint = torch.load(trainer.checkpoint_callback.last_model_path)
-    assert checkpoint["epoch"] == 1
-    assert checkpoint["global_step"] == 4 // accumulate_grad_batches
-
-    trainer = Trainer(
-        default_root_dir=tmpdir,
-        max_epochs=3,
-        limit_train_batches=3,
-        limit_val_batches=0,
-        resume_from_checkpoint=chk.last_model_path,
-        accumulate_grad_batches=accumulate_grad_batches
-    )
-
-    model.should_fail = False
-    trainer.fit(model)
-
-    pr = trainer.fit_loop.epoch_loop.progress
-
-    assert pr.epoch.total == Tracker(ready=3, started=3, processed=3, completed=3)
-    assert pr.epoch.current == Tracker(ready=2, started=2, processed=2, completed=2)
-
-    assert pr.batch.total == Tracker(ready=9, started=9, processed=9, completed=9)
-    assert pr.batch.current == Tracker(ready=3, started=3, processed=3, completed=3)
-
-    optimization = pr.epoch.optimization
-
-    total = (3 * 3 * (3 if use_multiple_optimizers else 1))
-    if accumulate_grad_batches == 2:
-        total = 1 + total // accumulate_grad_batches
-    current = (3 if use_multiple_optimizers else 1)
-
-    assert optimization.optimizer.total == Tracker(ready=total, started=total, processed=None, completed=total)
-    assert optimization.optimizer.current == Tracker(ready=current, started=current, processed=None, completed=current)
-
-    if accumulate_grad_batches == 2:
-        total += 1  # Is it correct ?
-    assert optimization.zero_grad.total == Tracker(ready=total, started=total, processed=None, completed=total)
-    assert optimization.zero_grad.current == Tracker(ready=current, started=current, processed=None, completed=current)
-
-    # for multiple optimizers: 4 batches + 1 on epoch
-    total = (3 * 3 + 3 if use_multiple_optimizers else 3)
-    current = (2 if use_multiple_optimizers else 1)
-    assert optimization.scheduler.total == Tracker(ready=total, started=None, processed=None, completed=total)
-    assert optimization.scheduler.current == Tracker(ready=current, started=None, processed=None, completed=current)
-
-
-def test_progress_tracking_validation_multiple_datasets(tmpdir):
-
-    class ValidationModel(BoringModel):
-
-        def __init__(self):
-            super().__init__()
-
-        def validation_step(self, batch, batch_idx, dataloader_idx):
-            if self.trainer.fit_loop.epoch_loop.batch_idx == 3 and batch_idx == 1 and dataloader_idx == 1:
-                raise CustomException
-            return super().validation_step(batch, batch_idx)
-
-        def val_dataloader(self):
-            return [super().val_dataloader(), super().val_dataloader(), super().val_dataloader()]
-
-    model = ValidationModel()
-    model.validation_epoch_end = None
-
-    chk = ModelCheckpoint(dirpath=tmpdir, save_last=True)
-    chk.last_model_path = None
-    trainer = Trainer(
-        default_root_dir=tmpdir,
-        max_epochs=1,
-        limit_train_batches=5,
-        limit_val_batches=3,
-        callbacks=chk,
-        resume_from_checkpoint=None,
-        val_check_interval=2,
-        num_sanity_val_steps=0,
-    )
-
-    # simulate random failure in training_step
-    try:
-        trainer.fit(model)
-    except CustomException:
-        pass
-
-    pr = trainer.fit_loop.val_loop.progress
-
-    assert isinstance(pr, LoopProgress)
-    assert pr.epoch.total == Tracker(ready=2, started=2, processed=1, completed=1)
-    assert pr.epoch.current == Tracker(ready=1, started=1, processed=0, completed=0)
-
-    # 3 dataloaders with 3 samples for batch_idx == 1 + first dataloader on batch_idx == 1 + failure on batch_idx = 1
-    current = 2
-    total = 3 * 3 + 3 + current
-    assert pr.batch.total == Tracker(ready=total, started=total, processed=total - 1, completed=total - 1)
-    assert pr.batch.current == Tracker(ready=current, started=current, processed=current - 1, completed=current - 1)
-
-    assert pr.dataloader_idx == 1
-
-    trainer = Trainer(
-        default_root_dir=tmpdir,
-        max_epochs=1,
-        limit_train_batches=5,
-        limit_val_batches=3,
-        callbacks=chk,
-        resume_from_checkpoint=chk.last_model_path,
-        val_check_interval=2,
-        num_sanity_val_steps=0,  # TODO (tchaton) This fails when increasing to 1
-    )
-
-    trainer.fit(model)
-
-    pr = trainer.fit_loop.epoch_loop.progress
-
-    assert pr.epoch.total == Tracker(ready=1, started=1, processed=1, completed=1)
-    assert pr.epoch.current == Tracker(ready=1, started=1, processed=1, completed=1)
-
-    pr = trainer.fit_loop.val_loop.progress
-
-    assert pr.epoch.total == Tracker(ready=2, started=2, processed=2, completed=2)
-    assert pr.epoch.current == Tracker(ready=1, started=1, processed=1, completed=1)
-
-    # total = 3 (num validation samples) * 3 (num dataloaders) * 2 (num validation)
-    assert pr.batch.total == Tracker(ready=18, started=18, processed=18, completed=18)
-    assert pr.batch.current == Tracker(ready=3, started=3, processed=3, completed=3)
-    assert pr.dataloader_idx == 2
-=======
     assert p.epoch.batch.current == Tracker()
 
 
@@ -494,4 +226,242 @@
     # yapf: enable
     new_loop = EpochLoopProgress.from_state_dict(state_dict)
     assert loop == new_loop
->>>>>>> 571a810a
+
+
+# todo: (tchaton) Finish `accumulate_grad_batches`
+@pytest.mark.parametrize("use_multiple_optimizers", [False, True])
+@pytest.mark.parametrize("accumulate_grad_batches", [1])
+def test_progress_tracking(use_multiple_optimizers, accumulate_grad_batches, tmpdir):
+
+    class TestModel(BoringModel):
+
+        def __init__(self):
+            super().__init__()
+            if use_multiple_optimizers:
+                self.configure_optimizers = self.configure_optimizers_3
+            self.should_fail = True
+
+        def training_step(self, batch, batch_idx, optimizer_idx: int = None):
+            # breaking on global_step 4
+            if self.should_fail and self.trainer.current_epoch == 1 and batch_idx == 1 and optimizer_idx == (
+                1 if use_multiple_optimizers else None
+            ):
+                raise CustomException
+            return super().training_step(batch, batch_idx)
+
+        def configure_optimizers_3(self):
+            optimizer = torch.optim.SGD(self.layer.parameters(), lr=0.1)
+            lr_scheduler = torch.optim.lr_scheduler.StepLR(optimizer, step_size=1)
+            optimizer_1 = torch.optim.Adam(self.layer.parameters(), lr=0.1)
+            lr_scheduler_1 = torch.optim.lr_scheduler.StepLR(optimizer_1, step_size=1)
+            optimizer_2 = torch.optim.Adam(self.layer.parameters(), lr=0.1)
+            return [optimizer, optimizer_1, optimizer_2], \
+                   [lr_scheduler, {"scheduler": lr_scheduler_1, "interval": "step"}]
+
+    model = TestModel()
+    model.training_epoch_end = None
+
+    chk = ModelCheckpoint(dirpath=tmpdir, filename=str(use_multiple_optimizers), save_last=True)
+    chk.last_model_path = None
+    trainer = Trainer(
+        default_root_dir=tmpdir,
+        max_epochs=2,
+        limit_train_batches=3,
+        limit_val_batches=0,
+        callbacks=chk,
+        accumulate_grad_batches=accumulate_grad_batches,
+        resume_from_checkpoint=None,
+    )
+
+    # simulate random failure in training_step
+    try:
+        trainer.fit(model)
+    except CustomException:
+        pass
+
+    assert isinstance(trainer.fit_loop.progress, FitLoopProgress)
+    assert isinstance(trainer.fit_loop.epoch_loop.progress, TrainingEpochProgress)
+    assert isinstance(trainer.fit_loop.epoch_loop.batch_loop.progress, BatchProgress)
+    assert isinstance(trainer.fit_loop.epoch_loop.batch_loop.optimization_progress, OptimizationProgress)
+    assert isinstance(trainer.fit_loop.epoch_loop.val_loop.progress, EpochLoopProgress)
+    assert isinstance(trainer.fit_loop.epoch_loop.val_loop.epoch_loop.progress, EpochProgress)
+
+    assert trainer.fit_loop.progress.epoch == trainer.fit_loop.epoch_loop.progress
+
+    pr = trainer.fit_loop.epoch_loop.progress
+
+    assert pr.total == Tracker(ready=2, started=2, processed=1, completed=1)
+    assert pr.current == Tracker(ready=2, started=2, processed=1, completed=1)
+
+    assert pr.batch.total == Tracker(ready=5, started=5, processed=4, completed=4)
+    assert pr.batch.current == Tracker(ready=2, started=2, processed=1, completed=1)
+
+    num_optimizers = 3 if use_multiple_optimizers else 1
+
+    optim = trainer.fit_loop.epoch_loop.batch_loop.optimization_progress
+
+    total = (4 * num_optimizers + (1 if use_multiple_optimizers else 0)) // accumulate_grad_batches
+
+    # we raised expection on the first optimizer
+    current = (1 if use_multiple_optimizers else 0)
+
+    if accumulate_grad_batches == 2 and use_multiple_optimizers:
+        total += 1
+
+    assert optim.optimizer.step.total == Tracker(ready=total, started=total, processed=None, completed=total)
+    assert optim.optimizer.step.current == Tracker(ready=current, started=current, processed=None, completed=current)
+
+    if accumulate_grad_batches == 2:
+        # that's weird ! todo (tchaton) investigate this
+        total = (9 if use_multiple_optimizers else 3)
+        current = 0  # same there.
+
+    assert optim.optimizer.zero_grad.total == Tracker(ready=total, started=total, processed=None, completed=total)
+    assert optim.optimizer.zero_grad.current == Tracker(
+        ready=current, started=current, processed=None, completed=current
+    )
+
+    # for multiple optimizers: 4 batches + 1 on epoch
+    total = (5 if use_multiple_optimizers else 1) // accumulate_grad_batches
+
+    if accumulate_grad_batches == 2:
+        total += 1
+
+    assert optim.scheduler.total == Tracker(ready=total, started=None, processed=None, completed=total)
+    # assert optim.scheduler.current == Tracker(ready=0, started=None, processed=None, completed=0)
+
+    assert optim.optimizer_idx == (1 if use_multiple_optimizers else 0)
+
+    checkpoint = torch.load(trainer.checkpoint_callback.last_model_path)
+    assert checkpoint["epoch"] == 1
+    assert checkpoint["global_step"] == 4 // accumulate_grad_batches
+
+    trainer = Trainer(
+        default_root_dir=tmpdir,
+        max_epochs=3,
+        limit_train_batches=3,
+        limit_val_batches=0,
+        resume_from_checkpoint=chk.last_model_path,
+        accumulate_grad_batches=accumulate_grad_batches
+    )
+
+    model.should_fail = False
+    trainer.fit(model)
+
+    pr = trainer.fit_loop.epoch_loop.progress
+
+    assert pr.total == Tracker(ready=3, started=3, processed=3, completed=3)
+    assert pr.current == Tracker(ready=2, started=2, processed=2, completed=2)
+
+    assert pr.batch.total == Tracker(ready=9, started=9, processed=9, completed=9)
+    assert pr.batch.current == Tracker(ready=3, started=3, processed=3, completed=3)
+
+    optim = trainer.fit_loop.epoch_loop.progress.optim
+
+    if accumulate_grad_batches == 2:
+        total = 2 * 3 * (3 if use_multiple_optimizers else 1)
+    else:
+        total = (3 * 3 * (3 if use_multiple_optimizers else 1))
+    current = (3 if use_multiple_optimizers else 1)
+
+    assert optim.optimizer.step.total == Tracker(ready=total, started=total, processed=None, completed=total)
+    assert optim.optimizer.step.current == Tracker(ready=current, started=current, processed=None, completed=current)
+
+    assert optim.optimizer.zero_grad.total == Tracker(ready=total, started=total, processed=None, completed=total)
+    assert optim.optimizer.zero_grad.current == Tracker(
+        ready=current, started=current, processed=None, completed=current
+    )
+
+    # for multiple optimizers: 4 batches + 1 on epoch
+    if accumulate_grad_batches == 2:
+        total = (2 * 3 + 3 if use_multiple_optimizers else 3)
+    else:
+        total = (3 * 3 + 3 if use_multiple_optimizers else 3)
+    current = (2 if use_multiple_optimizers else 1)
+
+    assert optim.scheduler.total == Tracker(ready=total, started=None, processed=None, completed=total)
+    # assert optim.scheduler.current == Tracker(ready=current, started=None, processed=None, completed=current)
+
+
+def test_progress_tracking_validation_multiple_datasets(tmpdir):
+
+    class ValidationModel(BoringModel):
+
+        def __init__(self):
+            super().__init__()
+
+        def validation_step(self, batch, batch_idx, dataloader_idx):
+            if self.trainer.fit_loop.epoch_loop.batch_idx == 3 and batch_idx == 1 and dataloader_idx == 1:
+                raise CustomException
+            return super().validation_step(batch, batch_idx)
+
+        def val_dataloader(self):
+            return [super().val_dataloader(), super().val_dataloader(), super().val_dataloader()]
+
+    model = ValidationModel()
+    model.validation_epoch_end = None
+
+    chk = ModelCheckpoint(dirpath=tmpdir, save_last=True)
+    chk.last_model_path = None
+    trainer = Trainer(
+        default_root_dir=tmpdir,
+        max_epochs=1,
+        limit_train_batches=5,
+        limit_val_batches=3,
+        callbacks=chk,
+        resume_from_checkpoint=None,
+        val_check_interval=2,
+        num_sanity_val_steps=0,
+    )
+
+    # simulate random failure in training_step
+    try:
+        trainer.fit(model)
+    except CustomException:
+        pass
+
+    pr = trainer.fit_loop.epoch_loop.val_loop.progress
+
+    assert isinstance(pr, EpochLoopProgress)
+    assert isinstance(pr.epoch, EpochProgress)
+    assert isinstance(pr.epoch.batch, EpochProgress)
+    assert pr.epoch.total == Tracker(ready=2, started=2, processed=1, completed=1)
+    assert pr.epoch.current == Tracker(ready=1, started=1, processed=0, completed=0)
+
+    # 3 dataloaders with 3 samples for batch_idx == 1 + first dataloader on batch_idx == 1 + failure on batch_idx = 1
+    current = 2
+    total = 3 * 3 + 3 + current
+    assert pr.epoch.batch.total == Tracker(ready=total, started=total, processed=total - 1, completed=total - 1)
+    assert pr.epoch.batch.current == Tracker(
+        ready=current, started=current, processed=current - 1, completed=current - 1
+    )
+
+    assert pr.dataloader_idx == 1
+
+    trainer = Trainer(
+        default_root_dir=tmpdir,
+        max_epochs=1,
+        limit_train_batches=5,
+        limit_val_batches=3,
+        callbacks=chk,
+        resume_from_checkpoint=chk.last_model_path,
+        val_check_interval=2,
+        num_sanity_val_steps=0,  # TODO (tchaton) This fails when increasing to 1
+    )
+
+    trainer.fit(model)
+
+    pr = trainer.fit_loop.epoch_loop.progress
+
+    assert pr.epoch.total == Tracker(ready=1, started=1, processed=1, completed=1)
+    assert pr.epoch.current == Tracker(ready=1, started=1, processed=1, completed=1)
+
+    pr = trainer.fit_loop.val_loop.progress
+
+    assert pr.epoch.total == Tracker(ready=2, started=2, processed=2, completed=2)
+    assert pr.epoch.current == Tracker(ready=1, started=1, processed=1, completed=1)
+
+    # total = 3 (num validation samples) * 3 (num dataloaders) * 2 (num validation)
+    assert pr.batch.total == Tracker(ready=18, started=18, processed=18, completed=18)
+    assert pr.batch.current == Tracker(ready=3, started=3, processed=3, completed=3)
+    assert pr.dataloader_idx == 2