--- conflicted
+++ resolved
@@ -122,11 +122,7 @@
 
     class TestModel(BoringModel):
 
-<<<<<<< HEAD
-        def __init__(self, use_multiple_optimizers: bool):
-=======
         def __init__(self):
->>>>>>> 281847aa
             super().__init__()
             if use_multiple_optimizers:
                 self.configure_optimizers = self.configure_optimizers_3
@@ -140,20 +136,14 @@
             optimizer_1 = torch.optim.Adam(self.layer.parameters(), lr=0.1)
             lr_scheduler_1 = torch.optim.lr_scheduler.StepLR(optimizer_1, step_size=1)
             optimizer_2 = torch.optim.Adam(self.layer.parameters(), lr=0.1)
-<<<<<<< HEAD
-            return [optimizer, optimizer_1,
-                    optimizer_2], [lr_scheduler, {
-                        "scheduler": lr_scheduler_1,
-                        "interval": "step"
-                    }]
-
-    model = TestModel(use_multiple_optimizers)
+            return [optimizer, optimizer_1, optimizer_2], \
+                   [lr_scheduler, {"scheduler": lr_scheduler_1, "interval": "step"}]
+
+    model = TestModel()
     model.training_epoch_end = None
 
     chk = ModelCheckpoint(dirpath=tmpdir, save_last=True)
-
     trainer = Trainer(default_root_dir=tmpdir, max_epochs=2, limit_train_batches=3, limit_val_batches=0, callbacks=chk)
-
     trainer.fit(model)
 
     assert isinstance(trainer.fit_loop.progress, FitLoopProgress)
@@ -161,32 +151,11 @@
     assert trainer.fit_loop.epoch_loop.progress is trainer.fit_loop.progress.train
 
     pr = trainer.fit_loop.epoch_loop.progress
-=======
-            return [optimizer, optimizer_1, optimizer_2], \
-                   [lr_scheduler, {"scheduler": lr_scheduler_1, "interval": "step"}]
-
-    model = TestModel()
-    model.training_epoch_end = None
-
-    chk = ModelCheckpoint(dirpath=tmpdir, save_last=True)
-    trainer = Trainer(default_root_dir=tmpdir, max_epochs=2, limit_train_batches=3, limit_val_batches=0, callbacks=chk)
-    trainer.fit(model)
-
-    assert isinstance(trainer.fit_loop.progress, FitLoopProgress)
-    assert isinstance(trainer.fit_loop.training_loop.progress, TrainingLoopProgress)
-    assert trainer.fit_loop.training_loop.progress is trainer.fit_loop.progress.train
-
-    pr = trainer.fit_loop.training_loop.progress
->>>>>>> 281847aa
 
     assert pr.epoch.total == Tracker(ready=2, started=2, processed=2, completed=2)
     assert pr.epoch.current == Tracker(ready=2, started=2, processed=2, completed=2)
 
-<<<<<<< HEAD
     pr = trainer.fit_loop.epoch_loop.progress
-=======
-    pr = trainer.fit_loop.training_loop.progress
->>>>>>> 281847aa
 
     assert pr.batch.total == Tracker(ready=6, started=6, processed=6, completed=6)
     assert pr.batch.current == Tracker(ready=3, started=3, processed=3, completed=3)
@@ -224,23 +193,13 @@
         resume_from_checkpoint=chk.last_model_path
     )
 
-<<<<<<< HEAD
-    # todo: (tchaton)  Update this when restore progress is supported.
+    # TODO(@tchaton): Update this when restore progress is supported.
     trainer.fit_loop.progress = progress
     trainer.fit_loop.epoch_loop.progress = progress.train
 
     trainer.fit(model)
 
     pr = trainer.fit_loop.epoch_loop.progress
-=======
-    # TODO(@tchaton): Update this when restore progress is supported.
-    trainer.fit_loop.progress = progress
-    trainer.fit_loop.training_loop.progress = progress.train
-
-    trainer.fit(model)
-
-    pr = trainer.fit_loop.training_loop.progress
->>>>>>> 281847aa
 
     assert pr.epoch.total == Tracker(ready=3, started=3, processed=3, completed=3)
     assert pr.epoch.current == Tracker(ready=1, started=1, processed=1, completed=1)