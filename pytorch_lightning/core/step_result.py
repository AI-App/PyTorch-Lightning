--- conflicted
+++ resolved
@@ -354,13 +354,8 @@
                 if v is not None:
                     is_empty = False
 
-<<<<<<< HEAD
             # apply detection. 
             apply_to_collection(value, object, is_empty_fn, wrong_dtype=(Mapping, Sequence, NamedTuple,))
-=======
-            # apply detection.
-            apply_to_collection(value, object, is_empty_fn, wrong_dtype=(Mapping, Sequence, NamedTuple))
->>>>>>> 32971e61
 
             # skip is the value was actually empty.
             if is_empty:
