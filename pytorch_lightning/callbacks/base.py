--- conflicted
+++ resolved
@@ -32,7 +32,6 @@
     Subclass this class and override any of the relevant hooks
     """
 
-<<<<<<< HEAD
     @property
     def state_identifier(self) -> str:
         return self.__class__.__name__
@@ -41,10 +40,7 @@
     def _legacy_state_identifier(self) -> Type:
         return type(self)
 
-    def on_configure_sharded_model(self, trainer, pl_module: LightningModule) -> None:
-=======
     def on_configure_sharded_model(self, trainer: 'pl.Trainer', pl_module: 'pl.LightningModule') -> None:
->>>>>>> 33066f8f
         """Called before configure sharded model"""
 
     def on_before_accelerator_backend_setup(self, trainer: 'pl.Trainer', pl_module: 'pl.LightningModule') -> None:
