--- conflicted
+++ resolved
@@ -334,11 +334,6 @@
     def post_dispatch(self) -> None:
         self.cluster_environment.teardown()
 
-<<<<<<< HEAD
-    def barrier(self, *args, **kwargs):
-        if torch.distributed.is_initialized():
-            torch.distributed.barrier()
-=======
     def barrier(self, *args, **kwargs) -> None:
         if not torch_distrib.is_initialized():
             return
@@ -346,7 +341,6 @@
             torch_distrib.barrier(device_ids=self.determine_ddp_device_ids())
         else:
             torch_distrib.barrier()
->>>>>>> 9aaa6822
 
     def broadcast(self, obj: object, src: int = 0) -> object:
         return self.dist.broadcast(obj)
@@ -403,13 +397,6 @@
             find_unused_parameters=False
         )
 
-<<<<<<< HEAD
-    def __del__(self) -> None:
-        if torch.distributed.is_initialized():
-            torch.distributed.destroy_process_group()
-        # `is_initialized` is checked inside and we already set the default device with `set_device(self.root_device)`
-        torch.cuda.empty_cache()
-=======
     def _share_information_to_prevent_deadlock(self):
         self._share_pids()
 
@@ -447,4 +434,9 @@
                 os.kill(pid, signal.SIGKILL)
             shutil.rmtree(sync_dir)
             raise DeadlockDetectedException(f"DeadLock detected from rank: {self.global_rank} \n {trace}")
->>>>>>> 9aaa6822
+
+    def __del__(self) -> None:
+        if torch.distributed.is_initialized():
+            torch.distributed.destroy_process_group()
+        # `is_initialized` is checked inside and we already set the default device with `set_device(self.root_device)`
+        torch.cuda.empty_cache()