# Copyright The PyTorch Lightning team.
#
# Licensed under the Apache License, Version 2.0 (the "License");
# you may not use this file except in compliance with the License.
# You may obtain a copy of the License at
#
#     http://www.apache.org/licenses/LICENSE-2.0
#
# Unless required by applicable law or agreed to in writing, software
# distributed under the License is distributed on an "AS IS" BASIS,
# WITHOUT WARRANTIES OR CONDITIONS OF ANY KIND, either express or implied.
# See the License for the specific language governing permissions and
# limitations under the License.
"""Trainer to automate the training."""
import logging
import os
import traceback
import warnings
from datetime import timedelta
from pathlib import Path
from typing import Any, Dict, Iterable, List, Optional, Tuple, Union
from weakref import proxy

import torch

import pytorch_lightning as pl
from pytorch_lightning.accelerators import Accelerator, IPUAccelerator
from pytorch_lightning.callbacks import Callback
from pytorch_lightning.core.datamodule import LightningDataModule
from pytorch_lightning.loggers import LightningLoggerBase
from pytorch_lightning.loops import TrainingBatchLoop, TrainingEpochLoop
from pytorch_lightning.loops.dataloader.evaluation_loop import EvaluationLoop
from pytorch_lightning.loops.dataloader.prediction_loop import PredictionLoop
from pytorch_lightning.loops.fit_loop import FitLoop
from pytorch_lightning.plugins import Plugin
from pytorch_lightning.plugins.environments import ClusterEnvironment
from pytorch_lightning.profiler import (
    AdvancedProfiler,
    BaseProfiler,
    PassThroughProfiler,
    PyTorchProfiler,
    SimpleProfiler,
    XLAProfiler,
)
from pytorch_lightning.trainer.callback_hook import TrainerCallbackHookMixin
from pytorch_lightning.trainer.configuration_validator import ConfigValidator
from pytorch_lightning.trainer.connectors.accelerator_connector import AcceleratorConnector
from pytorch_lightning.trainer.connectors.callback_connector import CallbackConnector
from pytorch_lightning.trainer.connectors.checkpoint_connector import CheckpointConnector
from pytorch_lightning.trainer.connectors.data_connector import DataConnector
from pytorch_lightning.trainer.connectors.debugging_connector import DebuggingConnector
from pytorch_lightning.trainer.connectors.env_vars_connector import _defaults_from_env_vars
from pytorch_lightning.trainer.connectors.logger_connector import LoggerConnector
from pytorch_lightning.trainer.connectors.model_connector import ModelConnector
from pytorch_lightning.trainer.connectors.optimizer_connector import OptimizerConnector
from pytorch_lightning.trainer.connectors.slurm_connector import SLURMConnector
from pytorch_lightning.trainer.connectors.training_trick_connector import TrainingTricksConnector
from pytorch_lightning.trainer.data_loading import TrainerDataLoadingMixin
from pytorch_lightning.trainer.deprecated_api import DeprecatedTrainerAttributes
from pytorch_lightning.trainer.model_hooks import TrainerModelHooksMixin
from pytorch_lightning.trainer.optimizers import TrainerOptimizersMixin
from pytorch_lightning.trainer.properties import TrainerProperties
from pytorch_lightning.trainer.states import TrainerFn, TrainerState, TrainerStatus
from pytorch_lightning.tuner.auto_gpu_select import pick_multiple_gpus
from pytorch_lightning.tuner.lr_finder import _LRFinder
from pytorch_lightning.tuner.tuning import Tuner
from pytorch_lightning.utilities import (
    _IPU_AVAILABLE,
    _TPU_AVAILABLE,
    device_parser,
    DeviceType,
    parsing,
    rank_zero_deprecation,
    rank_zero_info,
    rank_zero_warn,
)
from pytorch_lightning.utilities.debugging import InternalDebugger
from pytorch_lightning.utilities.distributed import distributed_available
from pytorch_lightning.utilities.enums import DistributedType
from pytorch_lightning.utilities.exceptions import MisconfigurationException
<<<<<<< HEAD
from pytorch_lightning.utilities.imports import fault_tolerant_enabled
=======
from pytorch_lightning.utilities.imports import _fault_tolerant_enabled
>>>>>>> 299e2899
from pytorch_lightning.utilities.model_helpers import is_overridden
from pytorch_lightning.utilities.model_summary import ModelSummary, summarize
from pytorch_lightning.utilities.seed import reset_seed
from pytorch_lightning.utilities.types import _EVALUATE_OUTPUT, _PREDICT_OUTPUT, EVAL_DATALOADERS, TRAIN_DATALOADERS

log = logging.getLogger(__name__)
# warnings to ignore in trainer
warnings.filterwarnings(
    "ignore", message="torch.distributed.reduce_op is deprecated, please use torch.distributed.ReduceOp instead"
)


class Trainer(
    TrainerProperties,
    TrainerCallbackHookMixin,
    TrainerModelHooksMixin,
    TrainerOptimizersMixin,
    TrainerDataLoadingMixin,
    DeprecatedTrainerAttributes,
):
    @_defaults_from_env_vars
    def __init__(
        self,
        logger: Union[LightningLoggerBase, Iterable[LightningLoggerBase], bool] = True,
        checkpoint_callback: bool = True,
        callbacks: Optional[Union[List[Callback], Callback]] = None,
        default_root_dir: Optional[str] = None,
        gradient_clip_val: float = 0.0,
        gradient_clip_algorithm: str = "norm",
        process_position: int = 0,
        num_nodes: int = 1,
        num_processes: int = 1,
        devices: Optional[Union[List[int], str, int]] = None,
        gpus: Optional[Union[List[int], str, int]] = None,
        auto_select_gpus: bool = False,
        tpu_cores: Optional[Union[List[int], str, int]] = None,
        ipus: Optional[int] = None,
        log_gpu_memory: Optional[str] = None,
        progress_bar_refresh_rate: Optional[int] = None,
        overfit_batches: Union[int, float] = 0.0,
        track_grad_norm: Union[int, float, str] = -1,
        check_val_every_n_epoch: int = 1,
        fast_dev_run: Union[int, bool] = False,
        accumulate_grad_batches: Union[int, Dict[int, int], List[list]] = 1,
        max_epochs: Optional[int] = None,
        min_epochs: Optional[int] = None,
        max_steps: Optional[int] = None,
        min_steps: Optional[int] = None,
        max_time: Optional[Union[str, timedelta, Dict[str, int]]] = None,
        limit_train_batches: Union[int, float] = 1.0,
        limit_val_batches: Union[int, float] = 1.0,
        limit_test_batches: Union[int, float] = 1.0,
        limit_predict_batches: Union[int, float] = 1.0,
        val_check_interval: Union[int, float] = 1.0,
        flush_logs_every_n_steps: int = 100,
        log_every_n_steps: int = 50,
        accelerator: Optional[Union[str, Accelerator]] = None,
        sync_batchnorm: bool = False,
        precision: int = 32,
        weights_summary: Optional[str] = "top",
        weights_save_path: Optional[str] = None,
        num_sanity_val_steps: int = 2,
        truncated_bptt_steps: Optional[int] = None,
        resume_from_checkpoint: Optional[Union[Path, str]] = None,
        profiler: Optional[Union[BaseProfiler, str]] = None,
        benchmark: bool = False,
        deterministic: bool = False,
        reload_dataloaders_every_n_epochs: int = 0,
        reload_dataloaders_every_epoch: bool = False,
        auto_lr_find: Union[bool, str] = False,
        replace_sampler_ddp: bool = True,
        terminate_on_nan: bool = False,
        auto_scale_batch_size: Union[str, bool] = False,
        prepare_data_per_node: bool = True,
        plugins: Optional[Union[List[Union[Plugin, ClusterEnvironment, str]], Plugin, ClusterEnvironment, str]] = None,
        amp_backend: str = "native",
        amp_level: str = "O2",
        distributed_backend: Optional[str] = None,
        move_metrics_to_cpu: bool = False,
        multiple_trainloader_mode: str = "max_size_cycle",
        stochastic_weight_avg: bool = False,
    ):
        r"""
        Customize every aspect of training via flags

        Args:

            accelerator: Previously known as distributed_backend (dp, ddp, ddp2, etc...).
                Can also take in an accelerator object for custom hardware.

            accumulate_grad_batches: Accumulates grads every k batches or as set up in the dict.

            amp_backend: The mixed precision backend to use ("native" or "apex")

            amp_level: The optimization level to use (O1, O2, etc...).

            auto_lr_find: If set to True, will make trainer.tune() run a learning rate finder,
                trying to optimize initial learning for faster convergence. trainer.tune() method will
                set the suggested learning rate in self.lr or self.learning_rate in the LightningModule.
                To use a different key set a string instead of True with the key name.

            auto_scale_batch_size: If set to True, will `initially` run a batch size
                finder trying to find the largest batch size that fits into memory.
                The result will be stored in self.batch_size in the LightningModule.
                Additionally, can be set to either `power` that estimates the batch size through
                a power search or `binsearch` that estimates the batch size through a binary search.

            auto_select_gpus: If enabled and `gpus` is an integer, pick available
                gpus automatically. This is especially useful when
                GPUs are configured to be in "exclusive mode", such
                that only one process at a time can access them.

            benchmark: If true enables cudnn.benchmark.

            callbacks: Add a callback or list of callbacks.

            checkpoint_callback: If ``True``, enable checkpointing.
                It will configure a default ModelCheckpoint callback if there is no user-defined ModelCheckpoint in
                :paramref:`~pytorch_lightning.trainer.trainer.Trainer.callbacks`.

            check_val_every_n_epoch: Check val every n train epochs.

            default_root_dir: Default path for logs and weights when no logger/ckpt_callback passed.
                Default: ``os.getcwd()``.
                Can be remote file paths such as `s3://mybucket/path` or 'hdfs://path/'

            deterministic: If true enables cudnn.deterministic.

            devices: Will be mapped to either `gpus`, `tpu_cores`, `num_processes` or `ipus`,
                based on the accelerator type.

            distributed_backend: deprecated. Please use 'accelerator'

            fast_dev_run: runs n if set to ``n`` (int) else 1 if set to ``True`` batch(es)
                of train, val and test to find any bugs (ie: a sort of unit test).

            flush_logs_every_n_steps: How often to flush logs to disk (defaults to every 100 steps).

            gpus: number of gpus to train on (int) or which GPUs to train on (list or str) applied per node

            gradient_clip_val: 0 means don't clip.

            gradient_clip_algorithm: 'value' means clip_by_value, 'norm' means clip_by_norm. Default: 'norm'

            limit_train_batches: How much of training dataset to check (float = fraction, int = num_batches)

            limit_val_batches: How much of validation dataset to check (float = fraction, int = num_batches)

            limit_test_batches: How much of test dataset to check (float = fraction, int = num_batches)

            limit_predict_batches: How much of prediction dataset to check (float = fraction, int = num_batches)

            logger: Logger (or iterable collection of loggers) for experiment tracking. A ``True`` value uses
                the default ``TensorBoardLogger``. ``False`` will disable logging. If multiple loggers are
                provided and the `save_dir` property of that logger is not set, local files (checkpoints,
                profiler traces, etc.) are saved in ``default_root_dir`` rather than in the ``log_dir`` of any
                of the individual loggers.

            log_gpu_memory: None, 'min_max', 'all'. Might slow performance

            log_every_n_steps: How often to log within steps (defaults to every 50 steps).

            prepare_data_per_node: If True, each LOCAL_RANK=0 will call prepare data.
                Otherwise only NODE_RANK=0, LOCAL_RANK=0 will prepare data

            process_position: orders the progress bar when running multiple models on same machine.

            progress_bar_refresh_rate: How often to refresh progress bar (in steps). Value ``0`` disables progress bar.
                Ignored when a custom progress bar is passed to :paramref:`~Trainer.callbacks`. Default: None, means
                a suitable value will be chosen based on the environment (terminal, Google COLAB, etc.).

            profiler: To profile individual steps during training and assist in identifying bottlenecks.

            overfit_batches: Overfit a fraction of training data (float) or a set number of batches (int).

            plugins: Plugins allow modification of core behavior like ddp and amp, and enable custom lightning plugins.

            precision: Double precision (64), full precision (32) or half precision (16). Can be used on CPU, GPU or
                TPUs.

            max_epochs: Stop training once this number of epochs is reached. Disabled by default (None).
                If both max_epochs and max_steps are not specified, defaults to ``max_epochs`` = 1000.

            min_epochs: Force training for at least these many epochs. Disabled by default (None).
                If both min_epochs and min_steps are not specified, defaults to ``min_epochs`` = 1.

            max_steps: Stop training after this number of steps. Disabled by default (None).

            min_steps: Force training for at least these number of steps. Disabled by default (None).

            max_time: Stop training after this amount of time has passed. Disabled by default (None).
                The time duration can be specified in the format DD:HH:MM:SS (days, hours, minutes seconds), as a
                :class:`datetime.timedelta`, or a dictionary with keys that will be passed to
                :class:`datetime.timedelta`.

            num_nodes: number of GPU nodes for distributed training.

            num_processes: number of processes for distributed training with distributed_backend="ddp_cpu"

            num_sanity_val_steps: Sanity check runs n validation batches before starting the training routine.
                Set it to `-1` to run all batches in all validation dataloaders.

            reload_dataloaders_every_n_epochs: Set to a non-negative integer to reload dataloaders every n epochs.
                Default: 0

            reload_dataloaders_every_epoch: Set to True to reload dataloaders every epoch.

                .. deprecated:: v1.4
                    ``reload_dataloaders_every_epoch`` has been deprecated in v1.4 and will be removed in v1.6.
                    Please use ``reload_dataloaders_every_n_epochs``.

            replace_sampler_ddp: Explicitly enables or disables sampler replacement. If not specified this
                will toggled automatically when DDP is used. By default it will add ``shuffle=True`` for
                train sampler and ``shuffle=False`` for val/test sampler. If you want to customize it,
                you can set ``replace_sampler_ddp=False`` and add your own distributed sampler.

            resume_from_checkpoint: Path/URL of the checkpoint from which training is resumed. If there is
                no checkpoint file at the path, start from scratch. If resuming from mid-epoch checkpoint,
                training will start from the beginning of the next epoch.

            sync_batchnorm: Synchronize batch norm layers between process groups/whole world.

            terminate_on_nan: If set to True, will terminate training (by raising a `ValueError`) at the
                end of each training batch, if any of the parameters or the loss are NaN or +/-inf.

            tpu_cores: How many TPU cores to train on (1 or 8) / Single TPU to train on [1]

            ipus: How many IPUs to train on.

            track_grad_norm: -1 no tracking. Otherwise tracks that p-norm. May be set to 'inf' infinity-norm.

            truncated_bptt_steps: Deprecated in v1.3 to be removed in 1.5.
                Please use :paramref:`~pytorch_lightning.core.lightning.LightningModule.truncated_bptt_steps` instead.

            val_check_interval: How often to check the validation set. Use float to check within a training epoch,
                use int to check every n steps (batches).

            weights_summary: Prints a summary of the weights when training begins.

            weights_save_path: Where to save weights if specified. Will override default_root_dir
                for checkpoints only. Use this if for whatever reason you need the checkpoints
                stored in a different place than the logs written in `default_root_dir`.
                Can be remote file paths such as `s3://mybucket/path` or 'hdfs://path/'
                Defaults to `default_root_dir`.

            move_metrics_to_cpu: Whether to force internal logged metrics to be moved to cpu.
                This can save some gpu memory, but can make training slower. Use with attention.

            multiple_trainloader_mode: How to loop over the datasets when there are multiple train loaders.
                In 'max_size_cycle' mode, the trainer ends one epoch when the largest dataset is traversed,
                and smaller datasets reload when running out of their data. In 'min_size' mode, all the datasets
                reload when reaching the minimum length of datasets.

            stochastic_weight_avg: Whether to use `Stochastic Weight Averaging (SWA)
                <https://pytorch.org/blog/pytorch-1.6-now-includes-stochastic-weight-averaging/>_`

        """
        super().__init__()
        Trainer._log_api_event("init")
        self.state = TrainerState()

        gpu_ids, tpu_cores = self._parse_devices(gpus, auto_select_gpus, tpu_cores)

        # init connectors
        self.dev_debugger = InternalDebugger(self)
        self.config_validator = ConfigValidator(self)
        self.data_connector = DataConnector(self, multiple_trainloader_mode)
        self.optimizer_connector = OptimizerConnector(self)

        self.accelerator_connector = AcceleratorConnector(
            num_processes,
            devices,
            tpu_cores,
            ipus,
            distributed_backend,
            accelerator,
            gpus,
            gpu_ids,
            num_nodes,
            sync_batchnorm,
            benchmark,
            replace_sampler_ddp,
            deterministic,
            precision,
            amp_backend,
            amp_level,
            plugins,
        )
        self.logger_connector = LoggerConnector(self, log_gpu_memory)
        self.model_connector = ModelConnector(self)
        self.callback_connector = CallbackConnector(self)
        self.debugging_connector = DebuggingConnector(self)
        self.training_tricks_connector = TrainingTricksConnector(self)
        self.checkpoint_connector = CheckpointConnector(self, resume_from_checkpoint)
        self.slurm_connector = SLURMConnector(self)
        self.tuner = Tuner(self)

        fit_loop = FitLoop(
            min_epochs=(1 if (min_epochs is None and min_steps is None) else min_epochs),
            max_epochs=(1000 if (max_epochs is None and max_steps is None) else max_epochs),
        )
        training_epoch_loop = TrainingEpochLoop(min_steps, max_steps)
        training_batch_loop = TrainingBatchLoop()
        training_validation_loop = EvaluationLoop()
        training_epoch_loop.connect(batch_loop=training_batch_loop, val_loop=training_validation_loop)
        fit_loop.connect(epoch_loop=training_epoch_loop)

        # default .fit() loop
        self.fit_loop = fit_loop

        # default .validate() loop
        self.validate_loop = EvaluationLoop()

        # default .test() loop
        self.test_loop = EvaluationLoop()

        # default .predict() loop
        self.predict_loop = PredictionLoop()
<<<<<<< HEAD
        self.fit_loop.connect(self)
        self.validate_loop.connect(self)
        self.test_loop.connect(self)
        self.predict_loop.connect(self)
=======
>>>>>>> 299e2899

        # training state
        if weights_summary is not None and weights_summary not in ModelSummary.MODES:
            raise MisconfigurationException(
                f"`weights_summary` can be None, {', '.join(ModelSummary.MODES)}, but got {weights_summary}"
            )
        self.weights_summary = weights_summary
        self.shown_warnings = set()

        # init callbacks
        # Declare attributes to be set in callback_connector on_trainer_init
        self.callback_connector.on_trainer_init(
            callbacks,
            checkpoint_callback,
            progress_bar_refresh_rate,
            process_position,
            default_root_dir,
            weights_save_path,
            stochastic_weight_avg,
            max_time,
        )

        # hook
        self.on_init_start()

        # init optimizer + lr scheduler related flags
        self.optimizer_connector.on_trainer_init()

        # init data flags
        self.data_connector.on_trainer_init(
            check_val_every_n_epoch,
            reload_dataloaders_every_n_epochs,
            reload_dataloaders_every_epoch,
            prepare_data_per_node,
        )

        # init training tricks
        self.training_tricks_connector.on_trainer_init(
            gradient_clip_val,
            gradient_clip_algorithm,
            track_grad_norm,
            accumulate_grad_batches,
            truncated_bptt_steps,
            terminate_on_nan,
        )
        self._setup_on_init(num_sanity_val_steps)

        # configure tuner
        self.tuner.on_trainer_init(auto_lr_find, auto_scale_batch_size)

        # configure profiler
        self.__init_profiler(profiler)

        # init logger flags
        self.logger_connector.on_trainer_init(logger, flush_logs_every_n_steps, log_every_n_steps, move_metrics_to_cpu)

        # init debugging flags
        self.debugging_connector.on_init_start(
            limit_train_batches,
            limit_val_batches,
            limit_test_batches,
            limit_predict_batches,
            val_check_interval,
            overfit_batches,
            fast_dev_run,
        )

        # Callback system
        self.on_init_end()

    def _setup_on_init(self, num_sanity_val_steps: int) -> None:
        self._log_device_info()

        self.should_stop = False
        self.state = TrainerState()
        self.num_training_batches = 0
        self.train_dataloader = None

        if num_sanity_val_steps == -1:
            self.num_sanity_val_steps = float("inf")
        else:
            self.num_sanity_val_steps = num_sanity_val_steps

        self.num_sanity_val_batches = []
        self.num_test_batches = []
        self.num_val_batches = []
        self.test_dataloaders = None
        self.val_dataloaders = None

        # when true, print evaluation results in .validate() and .test()
        self.verbose_evaluate = True

        self.num_predict_batches = []

    def fit(
        self,
        model: "pl.LightningModule",
        train_dataloaders: Optional[Union[TRAIN_DATALOADERS, LightningDataModule]] = None,
        val_dataloaders: Optional[EVAL_DATALOADERS] = None,
        datamodule: Optional[LightningDataModule] = None,
        train_dataloader=None,  # TODO: remove with 1.6
    ) -> None:
        r"""
        Runs the full optimization routine.

        Args:
            model: Model to fit.

            train_dataloaders: A collection of :class:`torch.utils.data.DataLoader` or a
                :class:`~pytorch_lightning.core.datamodule.LightningDataModule` specifying training samples.
                In the case of multiple dataloaders, please see this :ref:`page <multiple-training-dataloaders>`.

            val_dataloaders: A :class:`torch.utils.data.DataLoader` or a sequence of them specifying validation samples.

            datamodule: An instance of :class:`~pytorch_lightning.core.datamodule.LightningDataModule`.
        """
        Trainer._log_api_event("fit")

        self.state.fn = TrainerFn.FITTING
        self.state.status = TrainerStatus.RUNNING
        self.training = True

        if train_dataloader is not None:
            rank_zero_deprecation(
                "`trainer.fit(train_dataloader)` is deprecated in v1.4 and will be removed in v1.6."
                " Use `trainer.fit(train_dataloaders)` instead. HINT: added 's'"
            )
            train_dataloaders = train_dataloader
        # if a datamodule comes in as the second arg, then fix it for the user
        if isinstance(train_dataloaders, LightningDataModule):
            datamodule = train_dataloaders
            train_dataloaders = None
        # If you supply a datamodule you can't supply train_dataloader or val_dataloaders
        if (train_dataloaders is not None or val_dataloaders is not None) and datamodule is not None:
            raise MisconfigurationException(
                "You cannot pass `train_dataloader` or `val_dataloaders` to `trainer.fit(datamodule=...)`"
            )

        # links data to the trainer
        self.data_connector.attach_data(
            model, train_dataloaders=train_dataloaders, val_dataloaders=val_dataloaders, datamodule=datamodule
        )

        self._run(model)

        assert self.state.stopped
        self.training = False

    def validate(
        self,
        model: Optional["pl.LightningModule"] = None,
        dataloaders: Optional[Union[EVAL_DATALOADERS, LightningDataModule]] = None,
        ckpt_path: Optional[str] = None,
        verbose: bool = True,
        datamodule: Optional[LightningDataModule] = None,
        val_dataloaders=None,  # TODO: remove with 1.6
    ) -> _EVALUATE_OUTPUT:
        r"""
        Perform one evaluation epoch over the validation set.

        Args:
            model: The model to validate.

            dataloaders: A :class:`torch.utils.data.DataLoader` or a sequence of them,
                or a :class:`~pytorch_lightning.core.datamodule.LightningDataModule` specifying validation samples.

            ckpt_path: Either ``best`` or path to the checkpoint you wish to validate.
                If ``None`` and the model instance was passed, use the current weights.
                Otherwise, the best model from the previous ``trainer.fit`` call will be loaded.

            verbose: If True, prints the validation results.

            datamodule: An instance of :class:`~pytorch_lightning.core.datamodule.LightningDataModule`.

        Returns:
            List of dictionaries with metrics logged during the validation phase, e.g., in model- or callback hooks
            like :meth:`~pytorch_lightning.core.lightning.LightningModule.validation_step`,
            :meth:`~pytorch_lightning.core.lightning.LightningModule.validation_epoch_end`, etc.
            The length of the list corresponds to the number of validation dataloaders used.
        """
        # --------------------
        # SETUP HOOK
        # --------------------
        Trainer._log_api_event("validate")
        self.verbose_evaluate = verbose

        self.state.fn = TrainerFn.VALIDATING
        self.state.status = TrainerStatus.RUNNING
        self.validating = True

        if val_dataloaders is not None:
            rank_zero_deprecation(
                "`trainer.validate(val_dataloaders)` is deprecated in v1.4 and will be removed in v1.6."
                " Use `trainer.validate(dataloaders)` instead."
            )
            dataloaders = val_dataloaders
        # if a datamodule comes in as the second arg, then fix it for the user
        if isinstance(dataloaders, LightningDataModule):
            datamodule = dataloaders
            dataloaders = None
        # If you supply a datamodule you can't supply val_dataloaders
        if dataloaders is not None and datamodule:
            raise MisconfigurationException("You cannot pass both `trainer.validate(dataloaders=..., datamodule=...)`")

        model_provided = model is not None
        model = model or self.lightning_module
        if model is None:
            raise MisconfigurationException(
                "`model` must be provided to `trainer.validate()` when it hasn't been passed in a previous run"
            )

        # links data to the trainer
        self.data_connector.attach_data(model, val_dataloaders=dataloaders, datamodule=datamodule)

        self.validated_ckpt_path = self.__set_ckpt_path(
            ckpt_path, model_provided=model_provided, model_connected=self.lightning_module is not None
        )

        # run validate
        results = self._run(model)

        assert self.state.stopped
        self.validating = False

        return results

    def test(
        self,
        model: Optional["pl.LightningModule"] = None,
        dataloaders: Optional[Union[EVAL_DATALOADERS, LightningDataModule]] = None,
        ckpt_path: Optional[str] = None,
        verbose: bool = True,
        datamodule: Optional[LightningDataModule] = None,
        test_dataloaders=None,  # TODO: remove with 1.6
    ) -> _EVALUATE_OUTPUT:
        r"""
        Perform one evaluation epoch over the test set. It's separated from
        fit to make sure you never run on your test set until you want to.

        Args:
            model: The model to test.

            dataloaders: A :class:`torch.utils.data.DataLoader` or a sequence of them,
                or a :class:`~pytorch_lightning.core.datamodule.LightningDataModule` specifying test samples.

            ckpt_path: Either ``best`` or path to the checkpoint you wish to test.
                If ``None`` and the model instance was passed, use the current weights.
                Otherwise, the best model from the previous ``trainer.fit`` call will be loaded.

            verbose: If True, prints the test results.

            datamodule: An instance of :class:`~pytorch_lightning.core.datamodule.LightningDataModule`.

        Returns:
            List of dictionaries with metrics logged during the test phase, e.g., in model- or callback hooks
            like :meth:`~pytorch_lightning.core.lightning.LightningModule.test_step`,
            :meth:`~pytorch_lightning.core.lightning.LightningModule.test_epoch_end`, etc.
            The length of the list corresponds to the number of test dataloaders used.
        """
        # --------------------
        # SETUP HOOK
        # --------------------
        Trainer._log_api_event("test")
        self.verbose_evaluate = verbose

        self.state.fn = TrainerFn.TESTING
        self.state.status = TrainerStatus.RUNNING
        self.testing = True

        if test_dataloaders is not None:
            rank_zero_deprecation(
                "`trainer.test(test_dataloaders)` is deprecated in v1.4 and will be removed in v1.6."
                " Use `trainer.test(dataloaders)` instead."
            )
            dataloaders = test_dataloaders
        # if a datamodule comes in as the second arg, then fix it for the user
        if isinstance(dataloaders, LightningDataModule):
            datamodule = dataloaders
            dataloaders = None
        # If you supply a datamodule you can't supply test_dataloaders
        if dataloaders is not None and datamodule:
            raise MisconfigurationException("You cannot pass both `trainer.test(dataloaders=..., datamodule=...)`")

        model_provided = model is not None
        model = model or self.lightning_module
        if model is None:
            raise MisconfigurationException(
                "`model` must be provided to `trainer.test()` when it hasn't been passed in a previous run"
            )

        # links data to the trainer
        self.data_connector.attach_data(model, test_dataloaders=dataloaders, datamodule=datamodule)

        self.tested_ckpt_path = self.__set_ckpt_path(
            ckpt_path, model_provided=model_provided, model_connected=self.lightning_module is not None
        )

        # run test
        results = self._run(model)

        assert self.state.stopped
        self.testing = False

        return results

    def predict(
        self,
        model: Optional["pl.LightningModule"] = None,
        dataloaders: Optional[Union[EVAL_DATALOADERS, LightningDataModule]] = None,
        datamodule: Optional[LightningDataModule] = None,
        return_predictions: Optional[bool] = None,
        ckpt_path: Optional[str] = None,
    ) -> Optional[_PREDICT_OUTPUT]:
        r"""

        Separates from fit to make sure you never run on your predictions set until you want to.
        This will call the model forward function to compute predictions.

        Args:
            model: The model to predict with.

            dataloaders: A :class:`torch.utils.data.DataLoader` or a sequence of them,
                or a :class:`~pytorch_lightning.core.datamodule.LightningDataModule` specifying prediction samples.

            datamodule: The datamodule with a predict_dataloader method that returns one or more dataloaders.

            return_predictions: Whether to return predictions.
                ``True`` by default except when an accelerator that spawns processes is used (not supported).

            ckpt_path: Either ``best`` or path to the checkpoint you wish to predict.
                If ``None`` and the model instance was passed, use the current weights.
                Otherwise, the best model from the previous ``trainer.fit`` call will be loaded.

        Returns:
            Returns a list of dictionaries, one for each provided dataloader containing their respective predictions.
        """

        # --------------------
        # SETUP HOOK
        # --------------------
        Trainer._log_api_event("predict")

        self.state.fn = TrainerFn.PREDICTING
        self.state.status = TrainerStatus.RUNNING
        self.predicting = True

        self.predict_loop.return_predictions = return_predictions

        # if a datamodule comes in as the second arg, then fix it for the user
        if isinstance(dataloaders, LightningDataModule):
            datamodule = dataloaders
            dataloaders = None
        if dataloaders is not None and datamodule:
            raise MisconfigurationException("You cannot pass both `trainer.predict(dataloaders=..., datamodule=...)`")

        model_provided = model is not None
        model = model or self.lightning_module
        if model is None:
            raise MisconfigurationException(
                "`model` must be provided to `trainer.predict()` when it hasn't been passed in a previous run"
            )

        # links data to the trainer
        self.data_connector.attach_data(model, predict_dataloaders=dataloaders, datamodule=datamodule)

        self.predicted_ckpt_path = self.__set_ckpt_path(
            ckpt_path, model_provided=model_provided, model_connected=self.lightning_module is not None
        )

        results = self._run(model)

        assert self.state.stopped
        self.predicting = False

        return results

    def tune(
        self,
        model: "pl.LightningModule",
        train_dataloaders: Optional[Union[TRAIN_DATALOADERS, LightningDataModule]] = None,
        val_dataloaders: Optional[EVAL_DATALOADERS] = None,
        datamodule: Optional[LightningDataModule] = None,
        scale_batch_size_kwargs: Optional[Dict[str, Any]] = None,
        lr_find_kwargs: Optional[Dict[str, Any]] = None,
        train_dataloader=None,  # TODO: remove with 1.6
    ) -> Dict[str, Optional[Union[int, _LRFinder]]]:
        r"""
        Runs routines to tune hyperparameters before training.

        Args:
            model: Model to tune.

            train_dataloaders: A collection of :class:`torch.utils.data.DataLoader` or a
                :class:`~pytorch_lightning.core.datamodule.LightningDataModule` specifying training samples.
                In the case of multiple dataloaders, please see this :ref:`page <multiple-training-dataloaders>`.

            val_dataloaders: A :class:`torch.utils.data.DataLoader` or a sequence of them specifying validation samples.

            datamodule: An instance of :class:`~pytorch_lightning.core.datamodule.LightningDataModule`.

            scale_batch_size_kwargs: Arguments for :func:`~pytorch_lightning.tuner.batch_size_scaling.scale_batch_size`

            lr_find_kwargs: Arguments for :func:`~pytorch_lightning.tuner.lr_finder.lr_find`
        """
        Trainer._log_api_event("tune")

        self.state.fn = TrainerFn.TUNING
        self.state.status = TrainerStatus.RUNNING
        self.tuning = True

        if train_dataloader is not None:
            rank_zero_deprecation(
                "`trainer.tune(train_dataloader)` is deprecated in v1.4 and will be removed in v1.6."
                " Use `trainer.tune(train_dataloaders)` instead. HINT: added 's'"
            )
            train_dataloaders = train_dataloader
        # if a datamodule comes in as the second arg, then fix it for the user
        if isinstance(train_dataloaders, LightningDataModule):
            datamodule = train_dataloaders
            train_dataloaders = None
        # If you supply a datamodule you can't supply train_dataloader or val_dataloaders
        if (train_dataloaders is not None or val_dataloaders is not None) and datamodule is not None:
            raise MisconfigurationException(
                "You cannot pass `train_dataloader` or `val_dataloaders` to `trainer.tune(datamodule=...)`"
            )

        # links data to the trainer
        self.data_connector.attach_data(
            model, train_dataloaders=train_dataloaders, val_dataloaders=val_dataloaders, datamodule=datamodule
        )

        result = self.tuner._tune(model, scale_batch_size_kwargs=scale_batch_size_kwargs, lr_find_kwargs=lr_find_kwargs)

        assert self.state.stopped
        self.tuning = False

        return result

    def _restore_modules_and_callbacks(self) -> None:
        # restore modules after setup
        if self.state.fn == TrainerFn.FITTING:
            self.checkpoint_connector.resume_start()
        self.checkpoint_connector.restore_datamodule()
        self.checkpoint_connector.restore_model()
        # restore callback states
        self.checkpoint_connector.restore_callbacks()

    def _load_checkpoint_weights(self):
        # only one process running at this point for TPUs, as spawn isn't triggered yet
        # todo: move this logic internally within the barrier.
        if not self._device_type == DeviceType.TPU:
            self.accelerator.barrier()
        rank_zero_info(f"Loading model weights from checkpoint at {self._ckpt_path}")
        self.checkpoint_connector.restore_model_weights(self._ckpt_path)

    def _run(self, model: "pl.LightningModule") -> Optional[Union[_EVALUATE_OUTPUT, _PREDICT_OUTPUT]]:
        # clean hparams
        if hasattr(model, "hparams"):
            parsing.clean_namespace(model.hparams)

        self.config_validator.verify_loop_configurations(model)

        # attach model log function to callback
        self.callback_connector.attach_model_logging_functions(model)

        # attach model to the training type plugin
        self.accelerator.connect(model)

        # hook
        self.data_connector.prepare_data()
        self.callback_connector._attach_model_callbacks()

        if self._ckpt_path and not self.accelerator.restore_checkpoint_after_pre_dispatch:
            self._load_checkpoint_weights()

        # ----------------------------
        # SET UP TRAINING
        # ----------------------------
        self.call_hook("on_before_accelerator_backend_setup")
        self.accelerator.setup_environment()
        self._call_setup_hook()  # allow user to setup lightning_module in accelerator environment

        # check if we should delay restoring checkpoint till later
        if not self.accelerator.restore_checkpoint_after_pre_dispatch:
            self._restore_modules_and_callbacks()

        self._call_configure_sharded_model()  # allow user to setup in model sharded environment
        self.accelerator.setup(self)

        # ----------------------------
        # INSPECT THE CORE LOOPS
        # ----------------------------
        fr"""
             Lightning internal flow looks like this:
        {Trainer.fit} or {Trainer.test} or {Trainer.predict}  ||
                                |                             ||
                        create accelerator                    ||
                                |                             ||
                         {self._dispatch}                     ||
                                |                             ||  LIGHTNING
                  {self.accelerator.start_training}           ||
                or {self.accelerator.start_evaluating}        ||
                or {self.accelerator.start_predicting}        ||  FLOW
                                |                             ||
                         {self.run_stage}                     ||
                                |                             ||  DIRECTION
                        {self._run_train}                     ||
                     or {self._run_evaluate}                  ||
                     or {self._run_predict}                   ||
                                |                             ||
                             results                          \/
        This is used to guide readers to the core loops: train, test, predict.
        {self._run_predict} is the simplest to understand, use `Go to Definition` to read it :)
        Search for `start_training` or `start_evaluating` or `start_predicting` in
        `pytorch_lightning/plugins/training_type_plugin` to find accelerator dispatch functions.
        """

        # ----------------------------
        # TRAIN
        # ----------------------------
        # hook
        if self.state.fn == TrainerFn.FITTING:
            self.call_hook("on_fit_start")

        # plugin will setup fitting (e.g. ddp will launch child processes)
        self._pre_dispatch()

        if self.accelerator.restore_checkpoint_after_pre_dispatch:
            if self._ckpt_path:
                self._load_checkpoint_weights()
            self._restore_modules_and_callbacks()

        # restore optimizers, etc.
        self.checkpoint_connector.restore_training_state()

        # dispatch `start_training` or `start_evaluating` or `start_predicting`
        self._dispatch()

        # plugin will finalized fitting (e.g. ddp_spawn will load trained model)
        self._post_dispatch()

        # ----------------------------
        # POST-Training CLEAN UP
        # ----------------------------
        # hook
        if self.state.fn == TrainerFn.FITTING:
            self.call_hook("on_fit_end")

        # teardown if necessary (similar calls for spawn plugins are excluded as they have
        # been included at the end of `new_process` functions)
        if self._distrib_type not in DistributedType.interactive_compatible_types():
            self._call_teardown_hook()

        if self.state.status != TrainerStatus.INTERRUPTED:
            self.state.status = TrainerStatus.FINISHED
        self.state.stage = None

        return self.accelerator.results

    def _pre_dispatch(self):
        self.accelerator.pre_dispatch(self)
        self._log_hyperparams()

    def _log_hyperparams(self):
        # log hyper-parameters
        hparams_initial = None

        if self.logger is not None:
            # save exp to get started (this is where the first experiment logs are written)
            datamodule_log_hyperparams = self.datamodule._log_hyperparams if self.datamodule is not None else False

            if self.lightning_module._log_hyperparams and datamodule_log_hyperparams:
                datamodule_hparams = self.datamodule.hparams_initial
                lightning_hparams = self.lightning_module.hparams_initial

                colliding_keys = lightning_hparams.keys() & datamodule_hparams.keys()
                if colliding_keys:
                    raise MisconfigurationException(
                        f"Error while merging hparams: the keys {colliding_keys} are present "
                        "in both the LightningModule's and LightningDataModule's hparams."
                    )
                hparams_initial = {**lightning_hparams, **datamodule_hparams}
            elif self.lightning_module._log_hyperparams:
                hparams_initial = self.lightning_module.hparams_initial
            elif datamodule_log_hyperparams:
                hparams_initial = self.datamodule.hparams_initial

            if hparams_initial is not None:
                self.logger.log_hyperparams(hparams_initial)
            self.logger.log_graph(self.lightning_module)
            self.logger.save()

    def _post_dispatch(self):
        self.accelerator.post_dispatch(self)
        # these `teardown` calls are here instead of in `_call_teardown_hook` since they are internal teardowns
        # which need to happen before.
        self.accelerator.teardown()
        self._active_loop.teardown()
        self.logger_connector.teardown()

    def _dispatch(self):
        if self.evaluating:
            self.accelerator.start_evaluating(self)
        elif self.predicting:
            self.accelerator.start_predicting(self)
        else:
            self.accelerator.start_training(self)

    def run_stage(self):
        self.accelerator.dispatch(self)
        self.__setup_profiler()

        if self.evaluating:
            return self._run_evaluate()
        if self.predicting:
            return self._run_predict()
        return self._run_train()

    def _pre_training_routine(self):
        # wait for all to join if on distributed
        self.accelerator.barrier("setup_training")

        # register auto-resubmit when on SLURM
        self.slurm_connector.register_slurm_signal_handlers()

        self.checkpoint_connector.resume_end()

        # --------------------------
        # Pre-train
        # --------------------------
        # on pretrain routine start
        ref_model = self.lightning_module

        self.on_pretrain_routine_start()
        ref_model.on_pretrain_routine_start()

        # print model summary
        if self.is_global_zero and self.weights_summary is not None and not self.testing:
            max_depth = ModelSummary.MODES[self.weights_summary]
            summarize(ref_model, max_depth=max_depth)

        # on pretrain routine end
        self.on_pretrain_routine_end()
        ref_model.on_pretrain_routine_end()

    def _run_train(self) -> None:
        self._pre_training_routine()

        if not self.is_global_zero and self.progress_bar_callback is not None:
            self.progress_bar_callback.disable()

        self._run_sanity_check(self.lightning_module)

        # enable train mode
        self.model.train()
        torch.set_grad_enabled(True)

        # reload data when needed
        model = self.lightning_module

        self.reset_train_val_dataloaders(model)

        try:
            # reset trainer on this loop and all child loops in case user connected a custom loop
            self.fit_loop.trainer = self
            self.fit_loop.run()
        except KeyboardInterrupt:
            rank_zero_warn("Detected KeyboardInterrupt, attempting graceful shutdown...")
            # user could press Ctrl+c many times... only shutdown once
            if not self.interrupted:
                self.state.status = TrainerStatus.INTERRUPTED
                self.on_keyboard_interrupt()
                # same treatment as below
                self.accelerator.on_train_end()
        except BaseException:
            self.state.status = TrainerStatus.INTERRUPTED
            if distributed_available() and self.world_size > 1:
                # try syncing remaing processes, kill otherwise
                self.training_type_plugin.reconciliate_processes(traceback.format_exc())
            # give accelerators a chance to finish
            self.accelerator.on_train_end()
<<<<<<< HEAD
            self.on_expection()
=======
            self._on_expection()
>>>>>>> 299e2899
            # reset bookkeeping
            self.state.stage = None
            raise

    def _run_evaluate(self) -> _EVALUATE_OUTPUT:
        if not self.is_global_zero and self.progress_bar_callback is not None:
            self.progress_bar_callback.disable()

        assert self.evaluating

        # reload dataloaders
        self._evaluation_loop.reload_evaluation_dataloaders()

        # reset trainer on this loop and all child loops in case user connected a custom loop
        self._evaluation_loop.trainer = self

        with self.profiler.profile(f"run_{self.state.stage}_evaluation"), torch.no_grad():
            eval_loop_results = self._evaluation_loop.run()

        # remove the tensors from the eval results
        for i, result in enumerate(eval_loop_results):
            if isinstance(result, dict):
                for k, v in result.items():
                    if isinstance(v, torch.Tensor):
                        result[k] = v.cpu().item()

        return eval_loop_results

    def _run_predict(self) -> Optional[_PREDICT_OUTPUT]:
        self.reset_predict_dataloader(self.lightning_module)
        # reset trainer on this loop and all child loops in case user connected a custom loop
        self.predict_loop.trainer = self
        with torch.no_grad():
            return self.predict_loop.run()

    def _run_sanity_check(self, ref_model):
        using_val_step = ref_model.val_dataloader is not None and is_overridden("validation_step", ref_model)
        should_sanity_check = using_val_step and self.num_sanity_val_steps > 0 and self.limit_val_batches > 0

        # run tiny validation (if validation defined)
        # to make sure program won't crash during val
        if should_sanity_check:
            stage = self.state.stage
            self.sanity_checking = True

            # hook and callback
            self.on_sanity_check_start()

            # reload dataloaders
            self._evaluation_loop.reload_evaluation_dataloaders()

            # run eval step
            with torch.no_grad():
                self._evaluation_loop.run()

            self.on_sanity_check_end()

            # reset validation metrics
            self.logger_connector.reset()

            # reset the seed to what it was before sanity check
            # prevents sanity check to affect random sampling in training
            reset_seed()

            # restore the previous stage when the sanity check if finished
            self.state.stage = stage

    def __set_ckpt_path(self, ckpt_path: Optional[str], model_provided: bool, model_connected: bool) -> Optional[str]:
        if model_provided and ckpt_path is None:
            # use passed model to function without loading weights
            return

        fn = self.state.fn.value

        if model_connected and ckpt_path is None:
            rank_zero_warn(
                f"`.{fn}(ckpt_path=None)` was called without a model. "
                "The best model of the previous `fit` call will be used. "
                f"You can pass `{fn}(ckpt_path='best')` to avoid this warning "
                "or `ckpt_path=trainer.model_checkpoint.last_model_path` to use the last model."
            )
            ckpt_path = "best"

        if ckpt_path == "best":
            # if user requests the best checkpoint but we don't have it, error
            if not self.checkpoint_callback.best_model_path:
                if self.fast_dev_run:
                    raise MisconfigurationException(
                        f"You cannot execute `.{fn}()` with `fast_dev_run=True` unless you do"
                        f" `.{fn}(ckpt_path=PATH)` as no checkpoint path was generated during fitting."
                    )
                raise MisconfigurationException(
                    f'`.{fn}(ckpt_path="best")` is set but `ModelCheckpoint` is not configured to save the best model.'
                )
            # load best weights
            ckpt_path = self.checkpoint_callback.best_model_path

        if not ckpt_path:
            raise MisconfigurationException(
                f'`.{fn}()` found no path for the best weights: "{ckpt_path}". Please'
                f" specify a path for a checkpoint `.{fn}(ckpt_path=PATH)`"
            )
        return ckpt_path

    def _call_setup_hook(self) -> None:
        fn = self.state.fn._setup_fn

        self.accelerator.barrier("pre_setup")

        if self.datamodule is not None:
            self.datamodule.setup(stage=fn)
        self.setup(stage=fn)
        self.lightning_module.setup(stage=fn)

        self.accelerator.barrier("post_setup")

    def _call_configure_sharded_model(self) -> None:
        # Call configure sharded model hook if accelerator requests. In some cases
        # we will not call the hook; the hook has initialized the sharded model for example.

        # used on the model if the user re-create a trainer with resume_from_checkpoint
        model = self.lightning_module
        model_call_configure_sharded_model_hook = getattr(model, "call_configure_sharded_model_hook", False)
        if self.accelerator.call_configure_sharded_model_hook and not model_call_configure_sharded_model_hook:
            with self.accelerator.model_sharded_context():
                model.configure_sharded_model()
                self.on_configure_sharded_model()
            model.call_configure_sharded_model_hook = True
            self.accelerator.call_configure_sharded_model_hook = False

    def _call_teardown_hook(self) -> None:
        fn = self.state.fn._setup_fn

        if self.datamodule is not None:
            self.datamodule.teardown(stage=fn)

        self.teardown(stage=fn)
        self.lightning_module.teardown(stage=fn)

        self.lightning_module._current_fx_name = None
        self.lightning_module._current_dataloader_idx = None
        # these could have become stale if metrics are defined in `setup`
        self.lightning_module._metric_attributes = None

        # todo: TPU 8 cores hangs in flush with TensorBoard. Might do for all loggers.
        # It might be related to xla tensors blocked when moving the cpu kill loggers.
        if self.logger is not None:
            self.logger.finalize("success")

        # summarize profile results
        self.profiler.describe()

    def call_hook(self, hook_name: str, *args, **kwargs) -> Any:
        if self.lightning_module:
            prev_fx_name = self.lightning_module._current_fx_name
            self.lightning_module._current_fx_name = hook_name

        # always profile hooks
        with self.profiler.profile(hook_name):

            # first call trainer hook
            if hasattr(self, hook_name):
                trainer_hook = getattr(self, hook_name)
                trainer_hook(*args, **kwargs)

            # next call hook in lightningModule
            output = None
            model_ref = self.lightning_module
            if is_overridden(hook_name, model_ref):
                hook_fx = getattr(model_ref, hook_name)
                output = hook_fx(*args, **kwargs)

            # call the accelerator hook
            if hasattr(self.accelerator, hook_name):
                accelerator_hook = getattr(self.accelerator, hook_name)
                accelerator_output = accelerator_hook(*args, **kwargs)
                # Rely on the accelerator output if lightningModule hook returns nothing
                # Required for cases such as DataParallel where we reduce the output for the user
                # todo: move this data parallel logic into the data parallel plugin
                output = accelerator_output if output is None else output

        if self.lightning_module:
            # restore current_fx when nested context
            self.lightning_module._current_fx_name = prev_fx_name

        return output

    def _parse_devices(
        self,
        gpus: Optional[Union[List[int], str, int]],
        auto_select_gpus: bool,
        tpu_cores: Optional[Union[List[int], str, int]],
    ) -> Tuple[Optional[List[int]], Optional[Union[List[int], int]]]:
        if auto_select_gpus and isinstance(gpus, int):
            gpus = pick_multiple_gpus(gpus)

        # TODO (@seannaren, @kaushikb11): Include IPU parsing logic here
        gpu_ids = device_parser.parse_gpu_ids(gpus)
        tpu_cores = device_parser.parse_tpu_cores(tpu_cores)
        return gpu_ids, tpu_cores

    @staticmethod
    def _log_api_event(event: str) -> None:
        torch._C._log_api_usage_once("lightning.trainer." + event)

    def __init_profiler(self, profiler: Optional[Union[BaseProfiler, str]]) -> None:
        if isinstance(profiler, str):
            PROFILERS = {
                "simple": SimpleProfiler,
                "advanced": AdvancedProfiler,
                "pytorch": PyTorchProfiler,
                "xla": XLAProfiler,
            }
            profiler = profiler.lower()
            if profiler not in PROFILERS:
                raise MisconfigurationException(
                    "When passing string value for the `profiler` parameter of `Trainer`,"
                    f" it can only be one of {list(PROFILERS.keys())}"
                )
            profiler_class = PROFILERS[profiler]
            profiler = profiler_class()
        self.profiler: BaseProfiler = profiler or PassThroughProfiler()

    def __setup_profiler(self) -> None:
        local_rank = self.local_rank if self.world_size > 1 else None
        self.profiler._lightning_module = proxy(self.lightning_module)
        self.profiler.setup(stage=self.state.fn._setup_fn, local_rank=local_rank, log_dir=self.log_dir)

    def _log_device_info(self) -> None:
        rank_zero_info(f"GPU available: {torch.cuda.is_available()}, used: {self._device_type == DeviceType.GPU}")

        num_tpu_cores = self.tpu_cores if self.tpu_cores is not None and self._device_type == DeviceType.TPU else 0
        rank_zero_info(f"TPU available: {_TPU_AVAILABLE}, using: {num_tpu_cores} TPU cores")

        num_ipus = self.ipus if self.ipus is not None else 0
        rank_zero_info(f"IPU available: {_IPU_AVAILABLE}, using: {num_ipus} IPUs")

        if torch.cuda.is_available() and self._device_type != DeviceType.GPU:
            rank_zero_warn(
                "GPU available but not used. Set the gpus flag in your trainer"
                " `Trainer(gpus=1)` or script `--gpus=1`."
            )

        if _TPU_AVAILABLE and self._device_type != DeviceType.TPU:
            rank_zero_warn(
                "TPU available but not used. Set the `tpu_cores` flag in your trainer"
                " `Trainer(tpu_cores=8)` or script `--tpu_cores=8`."
            )

        if _IPU_AVAILABLE and self._device_type != DeviceType.IPU and not isinstance(self.accelerator, IPUAccelerator):
            rank_zero_warn(
                "IPU available but not used. Set the `ipus` flag in your trainer"
                " `Trainer(ipus=8)` or script `--ipus=8`."
            )

<<<<<<< HEAD
    def on_expection(self):
        if fault_tolerant_enabled():
            # save a checkpoint for fault tolerant training
            self.fit_loop._check_checkpoint_callback(True)
=======
    def _on_expection(self):
        if not _fault_tolerant_enabled():
            return
        # save a checkpoint for fault tolerant training. we don't use `log_dir` to minimize the chances of failure.
        file_path = os.path.join(self.default_root_dir, ".pl_auto_save.ckpt")
        self.save_checkpoint(file_path)
>>>>>>> 299e2899
<|MERGE_RESOLUTION|>--- conflicted
+++ resolved
@@ -78,11 +78,7 @@
 from pytorch_lightning.utilities.distributed import distributed_available
 from pytorch_lightning.utilities.enums import DistributedType
 from pytorch_lightning.utilities.exceptions import MisconfigurationException
-<<<<<<< HEAD
-from pytorch_lightning.utilities.imports import fault_tolerant_enabled
-=======
 from pytorch_lightning.utilities.imports import _fault_tolerant_enabled
->>>>>>> 299e2899
 from pytorch_lightning.utilities.model_helpers import is_overridden
 from pytorch_lightning.utilities.model_summary import ModelSummary, summarize
 from pytorch_lightning.utilities.seed import reset_seed
@@ -401,13 +397,6 @@
 
         # default .predict() loop
         self.predict_loop = PredictionLoop()
-<<<<<<< HEAD
-        self.fit_loop.connect(self)
-        self.validate_loop.connect(self)
-        self.test_loop.connect(self)
-        self.predict_loop.connect(self)
-=======
->>>>>>> 299e2899
 
         # training state
         if weights_summary is not None and weights_summary not in ModelSummary.MODES:
@@ -1089,11 +1078,7 @@
                 self.training_type_plugin.reconciliate_processes(traceback.format_exc())
             # give accelerators a chance to finish
             self.accelerator.on_train_end()
-<<<<<<< HEAD
-            self.on_expection()
-=======
             self._on_expection()
->>>>>>> 299e2899
             # reset bookkeeping
             self.state.stage = None
             raise
@@ -1349,16 +1334,9 @@
                 " `Trainer(ipus=8)` or script `--ipus=8`."
             )
 
-<<<<<<< HEAD
-    def on_expection(self):
-        if fault_tolerant_enabled():
-            # save a checkpoint for fault tolerant training
-            self.fit_loop._check_checkpoint_callback(True)
-=======
     def _on_expection(self):
         if not _fault_tolerant_enabled():
             return
         # save a checkpoint for fault tolerant training. we don't use `log_dir` to minimize the chances of failure.
         file_path = os.path.join(self.default_root_dir, ".pl_auto_save.ckpt")
-        self.save_checkpoint(file_path)
->>>>>>> 299e2899
+        self.save_checkpoint(file_path)