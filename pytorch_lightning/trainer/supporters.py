# Copyright The PyTorch Lightning team.
#
# Licensed under the Apache License, Version 2.0 (the "License");
# you may not use this file except in compliance with the License.
# You may obtain a copy of the License at
#
#     http://www.apache.org/licenses/LICENSE-2.0
#
# Unless required by applicable law or agreed to in writing, software
# distributed under the License is distributed on an "AS IS" BASIS,
# WITHOUT WARRANTIES OR CONDITIONS OF ANY KIND, either express or implied.
# See the License for the specific language governing permissions and
# limitations under the License.

import os
from abc import ABC, abstractmethod
from collections.abc import Iterable, Iterator, Mapping, Sequence
from copy import deepcopy
from dataclasses import asdict, dataclass, field
from functools import partial
from typing import Any, Callable, Dict, List, Optional, Union

import torch
from torch.utils.data import Dataset
from torch.utils.data.dataloader import _BaseDataLoaderIter, DataLoader
from torch.utils.data.dataset import IterableDataset

from pytorch_lightning.utilities.apply_func import apply_to_collection, apply_to_collections
from pytorch_lightning.utilities.auto_restart import (
    _add_capture_metadata_collate,
    _find_fast_forward_samplers,
    CaptureIterableDataset,
    CaptureMapDataset,
    CollectionIteratorState,
    IteratorState,
    patch_dataloader_iterator,
)
from pytorch_lightning.utilities.data import get_len
from pytorch_lightning.utilities.exceptions import MisconfigurationException
from pytorch_lightning.utilities.imports import _fault_tolerant_training


class TensorRunningAccum:
    """Tracks a running accumulation values (min, max, mean) without graph
    references.

    Examples:
        >>> accum = TensorRunningAccum(5)
        >>> accum.last(), accum.mean()
        (None, None)
        >>> accum.append(torch.tensor(1.5))
        >>> accum.last(), accum.mean()
        (tensor(1.5000), tensor(1.5000))
        >>> accum.append(torch.tensor(2.5))
        >>> accum.last(), accum.mean()
        (tensor(2.5000), tensor(2.))
        >>> accum.reset()
        >>> _= [accum.append(torch.tensor(i)) for i in range(13)]
        >>> accum.last(), accum.mean(), accum.min(), accum.max()
        (tensor(12.), tensor(10.), tensor(8.), tensor(12.))
    """

    def __init__(self, window_length: int):
        self.window_length = window_length
        self.memory = None
        self.current_idx: int = 0
        self.last_idx: Optional[int] = None
        self.rotated: bool = False

    def reset(self) -> None:
        """Empty the accumulator."""
        self.__init__(self.window_length)

    def last(self):
        """Get the last added element."""
        if self.last_idx is not None:
            return self.memory[self.last_idx]

    def append(self, x):
        """Add an element to the accumulator."""
        if self.memory is None:
            self.memory = torch.zeros(self.window_length, *x.shape)

        # ensure same device and type
        if self.memory.device != x.device or self.memory.type() != x.type():
            x = x.to(self.memory)

        # store without grads
        with torch.no_grad():
            self.memory[self.current_idx] = x
            self.last_idx = self.current_idx

        # increase index
        self.current_idx += 1

        # reset index when hit limit of tensor
        self.current_idx = self.current_idx % self.window_length
        if self.current_idx == 0:
            self.rotated = True

    def mean(self):
        """Get mean value from stored elements."""
        return self._agg_memory("mean")

    def max(self):
        """Get maximal value from stored elements."""
        return self._agg_memory("max")

    def min(self):
        """Get minimal value from stored elements."""
        return self._agg_memory("min")

    def _agg_memory(self, how: str):
        if self.last_idx is not None:
            if self.rotated:
                return getattr(self.memory, how)()
            return getattr(self.memory[: self.current_idx], how)()


@dataclass
class SharedCycleIteratorState:

    mode: str = "max_size_cycle"
    dataloaders: List[DataLoader] = field(default_factory=lambda: [])
    has_finished: Dict[int, bool] = field(default_factory=lambda: {})
    has_reset: bool = False

    def reset(self) -> None:
        for dataloader in self.dataloaders:
            self.has_finished[id(dataloader)] = False
        self.has_reset = True

    @property
    def done(self) -> bool:
        if not self.has_reset:
            raise MisconfigurationException("Please, call reset once all dataloaders have been added.")
        if len(self.dataloaders) == 1:
            return False
        decision_fn = all if self.mode == "max_size_cycle" else any
        return decision_fn(self.has_finished.values())


class CycleIterator:
    """
    Iterator for restarting a dataloader if it runs out of samples
    """

    def __init__(self, loader: Any, length: Optional[int] = None, state: SharedCycleIteratorState = None):
        """
        Args:
            loader: the loader to restart for cyclic (and optionally infinite) sampling
            length: the number of batches to sample (with restarted loaders if necessary) before raising StopIteration
                if None: infinite
        """
        if length is None:
            length = float("inf")

        if not state:
            state = SharedCycleIteratorState()
            state.dataloaders.append(loader)
            state.reset()
        else:
            state.dataloaders.append(loader)

        self.state = state

        self.length = length
        self.loader = loader
        self._loader_iter = None
        self.counter = 0
        self.state = state

    def __iter__(self) -> Any:
        """
        Creates the internal iterator and returns self

        Returns:
            CycleIterator: self
        """
        self.counter = 0
        self.state.reset()
        self._loader_iter = iter(self.loader)
        return self

    def __next__(self) -> Any:
        """
        Fetches the next batch from internal dataloader and restarts
        it if necessary
        Returns:
            Any: the resulting batch
        Raises:
            StopIteration: if more then :attr:`length` batches have been returned
        """
        # Note: if self.length is `inf`, then the iterator will never stop
        if self.counter >= self.__len__() or self.state.done:
            raise StopIteration

        try:
            return next(self._loader_iter)

        except StopIteration:

            # inform the shared state this loader has completed
            self.state.has_finished[id(self.loader)] = True

            # check if iteration should be stopped.
            if self.state.done:
                raise StopIteration

            self._loader_iter = iter(self.loader)

            fetcher = getattr(self.loader, "_lightning_fetcher", None)
            if fetcher:
                patch_dataloader_iterator(self.loader, self._loader_iter, fetcher)

            return next(self._loader_iter)

        finally:
            self.counter += 1

    def __len__(self) -> Union[int, float]:
        return self.length


class CombinedDataset:
    """
    Combine multiple datasets and compute their statistics
    """

    COMPUTE_FUNCS = {"min_size": min, "max_size_cycle": max}

    def __init__(self, datasets: Union[Sequence, Mapping], mode: str = "min_size"):
        """
        Args:
            datasets: a sequence/mapping datasets. Can be a collections of torch.utils.Dataset,
                Iterable or even None.
            mode: whether to use the minimum number of batches in all samples or the maximum
                number of batches in all samples.
        """
        self.datasets = datasets
        if mode not in self.COMPUTE_FUNCS.keys():
            raise MisconfigurationException(
                f'You have selected unsupported mode "{mode}",'
                f" please select one the: {list(self.COMPUTE_FUNCS.keys())}."
            )
        self.mode = mode

    @property
    def max_len(self) -> Union[int, float]:
        return self._calc_num_data(self.datasets, "max_size_cycle")

    @property
    def min_len(self) -> Union[int, float]:
        return self._calc_num_data(self.datasets, "min_size")

    def _calc_num_data(self, datasets: Union[Sequence, Mapping], mode: str) -> Union[int, float]:
        """
        Compute the length of `CombinedDataset` according to the `mode`.

        Args:
            datasets: a sequence/mapping datasets. Can be a collections of torch.utils.data.Dataset,
                Iterable or even None.
            mode: Determine `CombinedDataset`'s length is the maximum or minimum of
                the datasets.

        Returns:
            length: the length of `CombinedDataset`
        """
        if mode not in CombinedDataset.COMPUTE_FUNCS.keys():
            raise MisconfigurationException(f"Invalid Mode: {mode}")

        # extract the lengths
        all_lengths = self._get_len_recursive(datasets)

        compute_func = CombinedDataset.COMPUTE_FUNCS[mode]

        if isinstance(all_lengths, (int, float)):
            length = all_lengths
        else:
            length = _nested_calc_num_data(all_lengths, compute_func)

        return length

    def _get_len_recursive(self, data) -> int:
        if isinstance(data, Dataset):
            return len(data)

        if isinstance(data, (float, int)):
            return data

        if isinstance(data, Mapping):
            if any(isinstance(v, (Mapping, Sequence, Dataset, Iterable)) for v in data.values()):
                return {k: self._get_len_recursive(v) for k, v in data.items()}
        elif isinstance(data, Sequence):
            data = list(data)
            if any(isinstance(v, (Mapping, Sequence, Dataset, Iterable)) for v in data):
                return [self._get_len_recursive(v) for v in data]

        return self._get_len(data)

    @staticmethod
    def _get_len(dataset) -> int:
        try:
            return len(dataset)
        except (TypeError, NotImplementedError):
            return float("inf")

    def __len__(self) -> int:
        """Return the minimum length of the datasets."""
        return self._calc_num_data(self.datasets, self.mode)


class DataLoaderDict(Dict):
    # behaves exactly like a dict, this is used to simplify apply_to_collection.
    pass


class CombinedLoader:
    """
    Combines different dataloaders and allows sampling in parallel.
    Supported modes are 'min_size', which raises StopIteration after the shortest loader
    (the one with the lowest number of batches) is done, and 'max_size_cycle` which raises
    StopIteration after the longest loader (the one with most batches) is done, while cycling
    through the shorter loaders.

    Examples:
        >>> loaders = {'a': torch.utils.data.DataLoader(range(6), batch_size=4),
        ...            'b': torch.utils.data.DataLoader(range(15), batch_size=5)}
        >>> combined_loader = CombinedLoader(loaders, 'max_size_cycle')
        >>> for item in combined_loader:
        ...     print(item)
        {'a': tensor([0, 1, 2, 3]), 'b': tensor([0, 1, 2, 3, 4])}
        {'a': tensor([4, 5]), 'b': tensor([5, 6, 7, 8, 9])}
        {'a': tensor([0, 1, 2, 3]), 'b': tensor([10, 11, 12, 13, 14])}
        >>> combined_loader = CombinedLoader(loaders, 'min_size')
        >>> for item in combined_loader:
        ...     print(item)
        {'a': tensor([0, 1, 2, 3]), 'b': tensor([0, 1, 2, 3, 4])}
        {'a': tensor([4, 5]), 'b': tensor([5, 6, 7, 8, 9])}
    """

    SUPPORTED_MODES = ("min_size", "max_size_cycle")

    def __init__(self, loaders: Any, mode: str = "min_size"):
        """
        Args:
            loaders: the loaders to sample from. Can be all kind of collection
            mode: the mode. Supported are 'min_size' which stops if the shortest loader is exhausted and
                'max_size_cycle' which stops if the longest loader is exhausted and cycles through the smaller ones.
        """
        if mode not in self.SUPPORTED_MODES:
            raise MisconfigurationException(f"Invalid Mode: {mode}")

        self.loaders = loaders

        datasets = apply_to_collection(
            self.loaders, Iterable, getattr, "dataset", None, wrong_dtype=(Sequence, Mapping)
        )
        # could be multiple datasets, but use self.dataset to follow the name convention in DataLoader
        self.dataset = CombinedDataset(datasets, mode)

        self.mode = mode

        if self.mode == "max_size_cycle":
            self._wrap_loaders_max_size_cycle()

        self._loaders_iter_state_dict = None
        self._iterator = None  # assigned in __iter__

    @staticmethod
    def _state_dict_fn(dataloader: DataLoader, iterator: Optional[Iterator], has_completed: int) -> Dict:
        if isinstance(dataloader, CycleIterator):
            iterator = dataloader._loader_iter
        state = getattr(iterator, "state", None) if has_completed else getattr(iterator, "previous_state", None)
        if state:
            return DataLoaderDict(**asdict(state))
        return DataLoaderDict()

    def state_dict(self, has_completed: bool = True) -> Dict:
        """
        The state dict includes all states from wrapped dataloaders and their samplers through the
        ``CaptureIterableDataset`` and fast-forward samplers.

        """
        if not _fault_tolerant_training():
            return DataLoaderDict()

        return apply_to_collections(
            self.loaders,
            self._iterator.loader_iters,
            (Iterator, DataLoader),
            partial(self._state_dict_fn, has_completed=has_completed),
        )

    def load_state_dict(self, state_dict):
        # store the samplers state.
        # They would be reloaded once the `CombinedIterator` as been created
        # and the workers are created.
        self._loaders_iter_state_dict = state_dict

    def on_restart(self, iterator: Iterator):
        if not self._loaders_iter_state_dict:
            return

        # this happen inside the workers if any were specificied.

        def create_loader_iters(dataloader: DataLoader, state_dict: DataLoaderDict):
            if isinstance(dataloader, CycleIterator):
                dataloader_to_iter_on = dataloader
                dataloader = dataloader_to_iter_on.loader
            else:
                dataloader_to_iter_on = dataloader

            dataset = dataloader.dataset

            # We reload the states before creating the workers.
            if isinstance(dataset, CaptureMapDataset):
                iterator_state = state_dict["state"][0]

                if not isinstance(iterator_state, IteratorState):
                    iterator_state = IteratorState.load_state_dict(iterator_state)

                # reload sampler state
                ff_sampler = _find_fast_forward_samplers(dataloader)
                ff_sampler.load_state_dict(iterator_state.sampler_state)
                # reload dataset state
                dataset.load_state_dict(
                    iterator_state.dataset_state,
                    latest_worker_id=state_dict["latest_worker_id"],
                    num_workers=iterator_state.num_workers,
                )

            elif isinstance(dataset, CaptureIterableDataset):
                dataset_dict = {
                    sampler_name: state[0]["sampler_state"] for sampler_name, state in state_dict["state"].items()
                }
                dataset.load_state_dict(dataset_dict)

            else:
                raise MisconfigurationException(
                    "This shouldn't happen. Please, open an issue on PyTorch Lightning Github."
                )

            # We finally spawned the workers if any.
            iterator = iter(dataloader_to_iter_on)

            # restore caching state
            state = CollectionIteratorState.load_state_dict(state_dict)

            if isinstance(dataloader_to_iter_on, CycleIterator):
                iterator._loader_iter.state = state
            else:
                iterator.state = state
            return iterator

        # apply the `create_loader_iters` on the collection of `DataLoader / Iterator`.
        # each `Iterator` was created from the `DataLoader`.
        iterator._loader_iters = apply_to_collections(
            self.loaders,
            self._loaders_iter_state_dict,
            (Iterable, DataLoaderDict),
            create_loader_iters,
            wrong_dtype=(Sequence, Mapping),
        )

        self._loaders_iter_state_dict = None

    @property
    def sampler(self) -> Union[Iterable, Sequence, Mapping]:
        """Return a collections of samplers extracting from loaders."""
        return apply_to_collection(self.loaders, (DataLoader, IterableDataset), getattr, "sampler", None)

    def _wrap_loaders_max_size_cycle(self) -> Any:
        """
        Wraps all loaders to make sure they are cycled until the longest loader is exhausted

        Returns:
            the wrapped loaders
        """
        all_lengths = apply_to_collection(self.loaders, Iterable, get_len, wrong_dtype=(Sequence, Mapping))

        length = _nested_calc_num_data(all_lengths, max)

        # multiple loaders
        if isinstance(self.loaders, (Sequence, Mapping)):
            state = SharedCycleIteratorState()

            self.loaders = apply_to_collection(
                self.loaders, Iterable, CycleIterator, length=length, state=state, wrong_dtype=(Sequence, Mapping)
            )
            state.reset()

            state.reset()

    def __iter__(self) -> Any:
        """
        Create and return an iterator, `CombinedLoaderIterator`, for the combined loader.
        """

        # prevent `NotImplementedError` from PyTorch:
        # https://github.com/pytorch/pytorch/blob/v1.9.0/torch/utils/data/dataloader.py#L541
        def __getstate__patch__(*_):
            return {}

        _BaseDataLoaderIter.__getstate__ = __getstate__patch__
        iterator = CombinedLoaderIterator(self.loaders)

        # handle fault tolerant restart logic.
        self.on_restart(iterator)
        self._iterator = iterator
        return iterator

    @staticmethod
    def _calc_num_batches(loaders: Any) -> Union[int, float]:
        """
        Compute the length (aka the number of batches) of `CombinedLoader`.

        Args:
            loaders: a collections of loaders.

        Returns:
            length: the minimum length of loaders
        """
        all_lengths = apply_to_collection(loaders, Iterable, get_len, wrong_dtype=(Sequence, Mapping))

        if isinstance(all_lengths, (int, float)):
            return all_lengths
        return _nested_calc_num_data(all_lengths, min)

    def __len__(self) -> int:
        return self._calc_num_batches(self.loaders)


class CombinedLoaderIterator:
    """
    Custom Iterator returning data from multple loaders, and allows sampling in parallel
    """

    def __init__(self, loaders: Any):
        """
        Args:
            loaders: the loaders to sample from. Can be all kind of collection
        """
        self.loaders = loaders
        self._loader_iters = None

    @property
    def loader_iters(self) -> Any:
        """
        Get the `_loader_iters` and create one if it is None.
        """
        if self._loader_iters is None:
            self._loader_iters = self.create_loader_iters(self.loaders)

        return self._loader_iters

    def __iter__(self) -> Any:
        return self

    def __next__(self) -> Any:
        """
        Fetches the next batch from multiple data loaders

        Returns:
            a collections of batch data
        """
        return self.request_next_batch(self.loader_iters)

    @staticmethod
    def request_next_batch(loader_iters: Union[Iterator, Sequence, Mapping]) -> Any:
        """
        Return the batch of data from multiple iterators.

        Args:
            loader_iters: a collections of iterators

        Returns
            Any: a collections of batch data
        """
<<<<<<< HEAD
        return apply_to_collection(loader_iters, Iterator, next)
=======

        def next_fn(iterator: Iterator):
            batch = next(iterator)
            if not _fault_tolerant_training():
                return batch
            # when fault tolerant is enabled, the iterator will return
            # `FastForwardSampler` state_dict metadata
            # along side with the user data.
            # the metadata are extracted and store directly on the iterator
            # to simplify the collection on `state_dict` call.
            batch, samplers_state_dict = CaptureIterableDataset.extract_samplers_state_dict_from_batch(batch)
            # store the `sampler_state_dict` on the iterator
            CaptureIterableDataset.store_samplers_state_dict(iterator, samplers_state_dict)
            return batch

        return apply_to_collection(loader_iters, Iterator, next_fn)
>>>>>>> 5329b0d1

    @staticmethod
    def create_loader_iters(
        loaders: Union[Any, Iterator, Sequence, Mapping]
    ) -> Union[Any, Iterator, Sequence, Mapping]:
        """
        Create and return a collection of iterators from loaders.

        Args:
            loaders: a collections of loaders

        Returns
            a collections of iterators
        """

        # dataloaders are Iterable but not Sequences. Need this to specifically exclude sequences
        return apply_to_collection(loaders, Iterable, iter, wrong_dtype=(Sequence, Mapping))


def _nested_calc_num_data(data: Union[Mapping, Sequence], compute_func: Callable):

    if isinstance(data, (float, int)):
        return data

    if isinstance(data, Mapping):
        data = list(data.values())

    if not isinstance(data, Sequence):
        raise TypeError(f"Expected data to be int, Sequence or Mapping, but got {type(data).__name__}")

    new_data = []

    for x in data:
        if isinstance(x, (Mapping, Sequence)):
            new_data.append(_nested_calc_num_data(x, compute_func))
        else:
            new_data.append(x)

    return compute_func(new_data)<|MERGE_RESOLUTION|>--- conflicted
+++ resolved
@@ -577,9 +577,7 @@
         Returns
             Any: a collections of batch data
         """
-<<<<<<< HEAD
         return apply_to_collection(loader_iters, Iterator, next)
-=======
 
         def next_fn(iterator: Iterator):
             batch = next(iterator)
@@ -596,7 +594,6 @@
             return batch
 
         return apply_to_collection(loader_iters, Iterator, next_fn)
->>>>>>> 5329b0d1
 
     @staticmethod
     def create_loader_iters(
