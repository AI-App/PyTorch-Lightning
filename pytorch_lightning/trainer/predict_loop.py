--- conflicted
+++ resolved
@@ -28,11 +28,7 @@
     def on_trainer_init(self):
         self.trainer.num_predict_batches = []
 
-<<<<<<< HEAD
-    def get_predict_dataloaders(self, max_batches):
-=======
     def get_predict_dataloaders(self):
->>>>>>> 48bbcd3b
         self.trainer.reset_predict_dataloader(self.trainer.lightning_module)
 
         dataloaders = self.trainer.predict_dataloaders
