--- conflicted
+++ resolved
@@ -32,15 +32,10 @@
 from pytorch_lightning.trainer.supporters import CombinedLoader
 from pytorch_lightning.utilities import _TORCH_GREATER_EQUAL_1_6, rank_zero_warn
 from pytorch_lightning.utilities.apply_func import apply_to_collection
-<<<<<<< HEAD
 from pytorch_lightning.utilities.auto_restart import (
     CaptureIterableDataset,
-    FastForwardSampler,
-    sampler_metadata_collate,
+    FastForwardSampler, _sampler_metadata_collate,
 )
-=======
-from pytorch_lightning.utilities.auto_restart import _sampler_metadata_collate
->>>>>>> 999ef5cb
 from pytorch_lightning.utilities.data import has_iterable_dataset, has_len
 from pytorch_lightning.utilities.debugging import InternalDebugger
 from pytorch_lightning.utilities.exceptions import MisconfigurationException
@@ -523,22 +518,6 @@
 
     def _flatten_dl_only(self, dataloaders):
         # handles user error when they return:
-<<<<<<< HEAD
-        # return dl1, dl2  vs  return (dl1, dl2)
-        if isinstance(dataloaders, tuple):
-            all_dls = [isinstance(x, Iterable) for x in dataloaders]
-            all_dls = all(all_dls)
-            if all_dls:
-                dataloaders = list(dataloaders)
-
-        return dataloaders
-
-    @staticmethod
-    def _add_sampler_metadata_collate(dataloader: DataLoader):
-        default_collate = dataloader.collate_fn
-        dataset = dataloader.dataset
-        dataloader.collate_fn = partial(sampler_metadata_collate, dataset=dataset, default_collate=default_collate)
-=======
         # `return dl1, dl2` vs `return (dl1, dl2)`
         if isinstance(dataloaders, tuple) and all(isinstance(x, Iterable) for x in dataloaders):
             return list(dataloaders)
@@ -551,5 +530,4 @@
         """
         dataloader.collate_fn = partial(
             _sampler_metadata_collate, dataset=dataloader.dataset, default_collate=dataloader.collate_fn
-        )
->>>>>>> 999ef5cb
+        )