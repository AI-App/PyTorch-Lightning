--- conflicted
+++ resolved
@@ -146,20 +146,12 @@
 
                 result = self._run_optimization(batch_idx, split_batch, opt_idx, optimizer)
                 if result:
-<<<<<<< HEAD
-                    self.batch_outputs[opt_idx].append(result.result_collection)
-=======
-                    self.batch_outputs[opt_idx].append(copy(result.training_step_output))
->>>>>>> fec4f283
+                    self.batch_outputs[opt_idx].append(copy(result.result_collection))
         else:
             # in manual optimization, there is no looping over optimizers
             result = self._run_optimization(batch_idx, split_batch)
             if result:
-<<<<<<< HEAD
-                self.batch_outputs[0].append(result.result_collection)
-=======
-                self.batch_outputs[0].append(copy(result.training_step_output))
->>>>>>> fec4f283
+                self.batch_outputs[0].append(copy(result.result_collection))
 
     def teardown(self) -> None:
         # release memory
