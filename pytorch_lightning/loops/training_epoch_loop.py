# Copyright The PyTorch Lightning team.
#
# Licensed under the Apache License, Version 2.0 (the "License");
# you may not use this file except in compliance with the License.
# You may obtain a copy of the License at
#
#     http://www.apache.org/licenses/LICENSE-2.0
#
# Unless required by applicable law or agreed to in writing, software
# distributed under the License is distributed on an "AS IS" BASIS,
# WITHOUT WARRANTIES OR CONDITIONS OF ANY KIND, either express or implied.
# See the License for the specific language governing permissions and
# limitations under the License.

from typing import Any, Dict, Iterator, List, Optional, Union

import pytorch_lightning as pl
from pytorch_lightning.loops.base import Loop
from pytorch_lightning.loops.training_batch_loop import TrainingBatchLoop
from pytorch_lightning.trainer.connectors.logger_connector.result import ResultCollection
from pytorch_lightning.trainer.progress import TrainingLoopProgress
from pytorch_lightning.utilities.exceptions import MisconfigurationException
from pytorch_lightning.utilities.model_helpers import is_overridden
from pytorch_lightning.utilities.signature_utils import is_param_in_hook_signature
from pytorch_lightning.utilities.types import STEP_OUTPUT
from pytorch_lightning.utilities.warnings import WarningCache


class TrainingEpochLoop(Loop):
    """ Runs over all batches in a dataloader (one epoch). """

    def __init__(self, min_steps: int, max_steps: int):
        super().__init__()
        self.min_steps: int = min_steps
        self.max_steps: int = max_steps

        self.global_step: int = 0

        # the total batch index across all epochs
        self.total_batch_idx: int = 0
        # the current batch index in the loop that runs over the dataloader(s)
        self.iteration_count: int = 0
        # the current split index when the batch gets split into chunks in truncated backprop through time
        self.split_idx: Optional[int] = None

        self._dataloader_idx: Optional[int] = None
        self._should_stop: bool = False

        self.is_last_batch: Optional[bool] = None
        self.batches_seen: int = 0
        self.warning_cache: WarningCache = WarningCache()
        self.epoch_output: Optional[List[List[STEP_OUTPUT]]] = None

        self.batch_loop: Optional[TrainingBatchLoop] = None
        self.progress: Optional[TrainingLoopProgress] = None

    @property
    def batch_idx(self) -> int:
        """Returns the current batch index (within this epoch)"""
        return self.iteration_count

    @property
    def done(self) -> bool:
        """Returns whether the training should be stopped.
        The criteria are that the number of steps reached the max steps,
        the last batch is reached or the trainer signals to stop (e.g. by early stopping).
        """
        max_steps_reached = self.max_steps is not None and self.global_step >= self.max_steps
        return max_steps_reached or self.trainer.should_stop or self._num_training_batches_reached(self.is_last_batch)

    def connect(self, trainer: 'pl.Trainer', *args: Any, **kwargs: Any) -> None:
        """Connects the loop with all necessary parts like trainer and accelerators"""

        # TODO(@justusschock): should we forward *args and **kwargs to lower loops?
        # TODO(@justusschock): can we make the trainer a proxy here?
        self.trainer = trainer
        self.batch_loop = TrainingBatchLoop()
        self.batch_loop.connect(trainer)

    def reset(self) -> None:
        """Resets the internal state of the loop for a new run"""
        self.iteration_count = 0
        self.batches_seen = 0
        self.is_last_batch = False
        self._dataloader_idx = 0
        self._should_stop = False

        # track epoch output
        self.epoch_output = [[] for _ in range(self.batch_loop.num_active_optimizers(self.total_batch_idx))]

        # reset tracking
        self.progress.reset_on_epoch()

    def on_run_start(self, *args: Any, **kwargs: Any) -> None:
        self.progress.epoch.increment_ready()

        # hook
        self.trainer.logger_connector.on_epoch_start()
        self.trainer.call_hook("on_epoch_start")
        self.trainer.call_hook("on_train_epoch_start")

        self.progress.epoch.increment_started()

    def advance(self, dataloader_iter: Iterator, **kwargs: Any) -> None:
        """Runs a single training batch.

        Args:
            dataloader_iter: the iterator over the dataloader producing the new batch

        Raises:
            StopIteration: When the epoch is canceled by the user returning -1
        """
        _, (batch, is_last) = next(dataloader_iter)
        self.is_last_batch = is_last

        # ------------------------------------
        # TRAINING_STEP + TRAINING_STEP_END
        # ------------------------------------
        with self.trainer.profiler.profile("run_training_batch"):
            batch_output = self.batch_loop.run(batch, self.iteration_count, self._dataloader_idx)
            self.batches_seen += 1

        # when returning -1 from train_step, we end epoch early
        if batch_output.signal == -1:
            raise StopIteration

        batch_end_outputs = [opt_idx_out for opt_idx_out in batch_output.training_step_output if len(opt_idx_out)]
        processed_batch_end_outputs = self._prepare_outputs(batch_end_outputs, batch_mode=True)

        # hook
        self.trainer.call_hook(
            'on_train_batch_end', processed_batch_end_outputs, batch, self.iteration_count, self._dataloader_idx
        )
        self.trainer.call_hook('on_batch_end')
        self.trainer.logger_connector.on_batch_end()

        # figure out what to track for epoch end
        self.track_epoch_end_reduce_metrics(self.epoch_output, batch_end_outputs)

        # -----------------------------------------
        # SAVE METRICS TO LOGGERS AND PROGRESS_BAR
        # -----------------------------------------
        self.trainer.logger_connector.update_train_step_metrics()

    def on_advance_end(self):
        """Runs validation and Checkpointing if necessary.

        Raises:
            StopIteration: if :attr:`done` evaluates to ``True`` to finish this epoch
        """
        # -----------------------------------------
        # VALIDATE IF NEEDED + CHECKPOINT CALLBACK
        # -----------------------------------------
        should_check_val = self.should_check_val_fx(self.iteration_count, self.is_last_batch)
        if should_check_val:
            self.trainer.validating = True
            self.trainer._run_evaluation()
            self.trainer.training = True

        # -----------------------------------------
        # SAVE LOGGERS (ie: Tensorboard, etc...)
        # -----------------------------------------
        self.save_loggers_on_train_batch_end()

        # update LR schedulers
        self.update_lr_schedulers('step')
        self.trainer.checkpoint_connector.has_trained = True

        self.total_batch_idx += 1

        # progress global step according to grads progress
        self.increment_accumulated_grad_global_step()

        if self.done:
            raise StopIteration

    def on_run_end(self) -> List[List[STEP_OUTPUT]]:
        """Calls the on_epoch_end hook.

        Returns:
            The output of each training step for each optimizer

        Raises:
            MisconfigurationException: ``train_epoch_end`` does not return ``None``
        """
        if self.batches_seen == 0:
            # dataloader/iterator did not produce a batch
            return

        # inform logger the batch loop has finished
        self.trainer.logger_connector.epoch_end_reached()

        # prepare epoch output
        processed_outputs = self._prepare_outputs(self.epoch_output, batch_mode=False)

        # get the model and call model.training_epoch_end
        model = self.trainer.lightning_module

        if is_overridden('training_epoch_end', model):
            # run training_epoch_end
            # refresh the result for custom logging at the epoch level
            model._current_fx_name = 'training_epoch_end'

            # lightningmodule hook
            training_epoch_end_output = model.training_epoch_end(processed_outputs)

            if training_epoch_end_output is not None:
                raise MisconfigurationException(
                    'training_epoch_end expects a return of None. '
                    'HINT: remove the return statement in training_epoch_end'
                )

        self.progress.epoch.increment_processed()

        # call train epoch end hooks
        self._on_train_epoch_end_hook(processed_outputs)
        self.trainer.call_hook('on_epoch_end')
        self.trainer.logger_connector.on_epoch_end()

        self.progress.epoch.increment_completed()

        return self.epoch_output

<<<<<<< HEAD
    def create_progress(self):
        if not self.progress:
            self.progress = TrainingLoopProgress()

        # set progress reference to batch_loop
        self.batch_loop.create_progress(progress=self.progress.batch, progress_optimization=self.progress.epoch)
=======
    def teardown(self) -> None:
        """Frees memory of tracked epoch outputs."""
        self.epoch_output = None
>>>>>>> 0d6dfd42

    def _on_train_epoch_end_hook(self, processed_epoch_output: List[List[STEP_OUTPUT]]) -> None:
        """Runs ``on_train_epoch_end hook``."""
        # We cannot rely on Trainer.call_hook because the signatures might be different across
        # lightning module and callback
        # As a result, we need to inspect if the module accepts `outputs` in `on_train_epoch_end`

        # This implementation is copied from Trainer.call_hook
        hook_name = "on_train_epoch_end"
        prev_fx_name = self.trainer.lightning_module._current_fx_name
        self.trainer.lightning_module._current_fx_name = hook_name

        # always profile hooks
        with self.trainer.profiler.profile(hook_name):

            # first call trainer hook
            if hasattr(self.trainer, hook_name):
                trainer_hook = getattr(self.trainer, hook_name)
                trainer_hook(processed_epoch_output)

            # next call hook in lightningModule
            model_ref = self.trainer.lightning_module
            if is_overridden(hook_name, model_ref):
                hook_fx = getattr(model_ref, hook_name)
                if is_param_in_hook_signature(hook_fx, "outputs"):
                    self.warning_cache.deprecation(
                        "The signature of `ModelHooks.on_train_epoch_end` has changed in v1.3."
                        " `outputs` parameter has been deprecated."
                        " Support for the old signature will be removed in v1.5",
                    )
                    model_ref.on_train_epoch_end(processed_epoch_output)
                else:
                    model_ref.on_train_epoch_end()

            # call the accelerator hook
            if hasattr(self.trainer.accelerator, hook_name):
                accelerator_hook = getattr(self.trainer.accelerator, hook_name)
                accelerator_hook()

        # restore current_fx when nested context
        self.trainer.lightning_module._current_fx_name = prev_fx_name

    def _num_training_batches_reached(self, is_last_batch: bool = False) -> bool:
        """Checks if we are in the last batch or if there are more batches to follow."""

        # TODO: Can we combine this with training_batch_loop's arg that does a similar check?
        return self.batches_seen == self.trainer.num_training_batches or is_last_batch

    def track_epoch_end_reduce_metrics(
        self, epoch_output: List[List[STEP_OUTPUT]], batch_end_outputs: STEP_OUTPUT
    ) -> None:
        """Adds the batch outputs to the epoch outputs and prepares reduction"""
        hook_overridden = self._should_add_batch_output_to_epoch_output()
        if not hook_overridden:
            return

        # track the outputs to reduce at the end of the epoch
        for opt_idx, opt_outputs in enumerate(batch_end_outputs):
            # with 1 step (no tbptt) don't use a sequence at epoch end
            if (
                isinstance(opt_outputs, list) and len(opt_outputs) == 1
                and not isinstance(opt_outputs[0], ResultCollection)
            ):
                opt_outputs = opt_outputs[0]

            epoch_output[opt_idx].append(opt_outputs)

    def _should_add_batch_output_to_epoch_output(self) -> bool:
        """
        We add to the epoch outputs if
        1. The model defines training_epoch_end OR
        2. The model overrides on_train_epoch_end which has `outputs` in the signature
        """
        # TODO: in v1.5 this only needs to check if training_epoch_end is overridden
        lightning_module = self.trainer.lightning_module
        if is_overridden("training_epoch_end", lightning_module):
            return True

        if is_overridden("on_train_epoch_end", lightning_module):
            model_hook_fx = getattr(lightning_module, "on_train_epoch_end")
            if is_param_in_hook_signature(model_hook_fx, "outputs"):
                return True

        return False

    @staticmethod
    def _prepare_outputs(
        outputs: List[List[List['ResultCollection']]],
        batch_mode: bool,
    ) -> Union[List[List[List[Dict]]], List[List[Dict]], List[Dict], Dict]:
        """
        Extract required information from batch or epoch end results.

        Args:
            outputs: A 3-dimensional list of ``ResultCollection`` objects with dimensions:
                ``[optimizer outs][batch outs][tbptt steps]``.

            batch_mode: If True, ignore the batch output dimension.

        Returns:
            The cleaned outputs with ``ResultCollection`` objects converted to dictionaries.
            All list dimensions of size one will be collapsed.
        """
        processed_outputs = []
        for opt_outputs in outputs:
            # handle an edge case where an optimizer output is the empty list
            if len(opt_outputs) == 0:
                continue

            processed_batch_outputs = []

            if batch_mode:
                opt_outputs = [opt_outputs]

            for batch_outputs in opt_outputs:
                processed_tbptt_outputs = []

                if isinstance(batch_outputs, ResultCollection):
                    batch_outputs = [batch_outputs]

                for tbptt_output in batch_outputs:
                    out = tbptt_output.extra
                    if tbptt_output.minimize is not None:
                        out['loss'] = tbptt_output.minimize.detach()
                    processed_tbptt_outputs.append(out)

                # if there was only one tbptt step then we can collapse that dimension
                if len(processed_tbptt_outputs) == 1:
                    processed_tbptt_outputs = processed_tbptt_outputs[0]
                processed_batch_outputs.append(processed_tbptt_outputs)

            # batch_outputs should be just one dict (or a list of dicts if using tbptt) per optimizer
            if batch_mode:
                processed_batch_outputs = processed_batch_outputs[0]
            processed_outputs.append(processed_batch_outputs)

        # if there is only one optimiser then we collapse that dimension
        if len(processed_outputs) == 1:
            processed_outputs = processed_outputs[0]
        return processed_outputs

    def update_lr_schedulers(self, interval: str) -> None:
        """updates the lr schedulers based on the given interval"""
        if interval == "step":
            finished_accumulation = self.batch_loop._accumulated_batches_reached()
            finished_epoch = self._num_training_batches_reached()
            if not finished_accumulation and not finished_epoch:
                return
        self.trainer.optimizer_connector.update_learning_rates(
            interval=interval,
            opt_indices=[opt_idx for opt_idx, _ in self.batch_loop.get_active_optimizers(self.total_batch_idx)],
        )

    def increment_accumulated_grad_global_step(self) -> None:
        """increments global step"""
        num_accumulated_batches_reached = self.batch_loop._accumulated_batches_reached()
        num_training_batches_reached = self._num_training_batches_reached()

        # progress global step according to grads progress
        if num_accumulated_batches_reached or num_training_batches_reached:
            self.global_step = self.trainer.accelerator.update_global_step(
                self.total_batch_idx, self.trainer.global_step
            )

    def should_check_val_fx(self, batch_idx: int, is_last_batch: bool) -> bool:
        """ Decide if we should run validation. """
        if not self.trainer.enable_validation:
            return False

        is_val_check_epoch = (self.trainer.current_epoch + 1) % self.trainer.check_val_every_n_epoch == 0
        if not is_val_check_epoch:
            return False

        # val_check_batch is inf for iterable datasets with no length defined
        is_infinite_dataset = self.trainer.val_check_batch == float('inf')
        if is_last_batch and is_infinite_dataset:
            return True

        if self.trainer.should_stop:
            return True

        # TODO(@awaelchli): let training/eval loop handle logic around limit_*_batches and val_check_batch
        is_val_check_batch = is_last_batch
        if isinstance(self.trainer.limit_train_batches, int) and is_infinite_dataset:
            is_val_check_batch = (batch_idx + 1) % self.trainer.limit_train_batches == 0
        elif self.trainer.val_check_batch != float('inf'):
            is_val_check_batch = (batch_idx + 1) % self.trainer.val_check_batch == 0
        return is_val_check_batch

    def save_loggers_on_train_batch_end(self) -> None:
        """Flushes loggers to disk"""
        # when loggers should save to disk
        should_flush_logs = self.trainer.logger_connector.should_flush_logs
        if should_flush_logs and self.trainer.is_global_zero and self.trainer.logger is not None:
            self.trainer.logger.save()<|MERGE_RESOLUTION|>--- conflicted
+++ resolved
@@ -221,18 +221,16 @@
 
         return self.epoch_output
 
-<<<<<<< HEAD
     def create_progress(self):
         if not self.progress:
             self.progress = TrainingLoopProgress()
 
         # set progress reference to batch_loop
         self.batch_loop.create_progress(progress=self.progress.batch, progress_optimization=self.progress.epoch)
-=======
+
     def teardown(self) -> None:
         """Frees memory of tracked epoch outputs."""
         self.epoch_output = None
->>>>>>> 0d6dfd42
 
     def _on_train_epoch_end_hook(self, processed_epoch_output: List[List[STEP_OUTPUT]]) -> None:
         """Runs ``on_train_epoch_end hook``."""
