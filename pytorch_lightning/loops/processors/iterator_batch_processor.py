--- conflicted
+++ resolved
@@ -130,10 +130,7 @@
 
         with self.trainer.profiler.profile("model_forward"):
             with self.trainer.profiler.profile("training_step"):
-<<<<<<< HEAD
                 step_kwargs = self._build_kwargs(dataloader_iter, batch_idx)
-=======
->>>>>>> e9ce598f
                 training_step_output = self.trainer.accelerator.training_step(step_kwargs)
                 self.trainer.accelerator.post_training_step()
 
@@ -149,11 +146,8 @@
         if training_step_output:
             batch_outputs[0].append(training_step_output)
 
-<<<<<<< HEAD
         if training_step_output:
             batch_outputs[0].append(training_step_output)
-=======
->>>>>>> e9ce598f
         return AttributeDict(signal=0, training_step_output=batch_outputs, is_last=is_last)
 
     def teardown(self) -> None:
@@ -167,7 +161,6 @@
         """Builds the keyword arguments for training_step
 
         Args:
-<<<<<<< HEAD
             batch: the batch to train on
             batch_idx: the index of the current batch
 
@@ -180,18 +173,6 @@
         lightning_module = self.trainer.lightning_module
 
         training_step_fx = getattr(lightning_module, "training_step")
-=======
-            dataloader_iter: The dataloader to pass
-            batch_idx: the index of the current batch
-
-        Returns:
-            An ordered dict with the keyword arguments for the training step
-        """
-        # enable not needing to add opt_idx to training_step
-        step_kwargs = OrderedDict([("dataloader_iter", dataloader_iter)])
-
-        training_step_fx = getattr(self.trainer.lightning_module, "training_step")
->>>>>>> e9ce598f
         if is_param_in_hook_signature(training_step_fx, "batch_idx"):
             step_kwargs["batch_idx"] = batch_idx
 
